import os
import re
import tempfile
from itertools import chain
from collections import defaultdict
import uuid
import contextlib

import decimal

import binning
import numpy as np
import requests
from base64 import b64encode

from variants.helpers import get_engine
from django.conf import settings
from django.contrib import messages
from django.contrib.humanize.templatetags.humanize import naturaltime
from django.contrib.postgres.aggregates import ArrayAgg
from django.core.exceptions import ObjectDoesNotExist, ValidationError
from django.db.models import Q
from django.forms.models import model_to_dict
from django.http import HttpResponse, Http404, JsonResponse
from django.db import transaction
from django.shortcuts import render, redirect, get_object_or_404, reverse
from django.utils import timezone
from django.views.generic import (
    DetailView,
    FormView,
    ListView,
    View,
    RedirectView,
    UpdateView,
    TemplateView,
)
from django.views.generic.detail import SingleObjectMixin, SingleObjectTemplateResponseMixin
import xlsxwriter

import simplejson as json
from django.views.generic.edit import FormMixin
from projectroles.constants import SODAR_CONSTANTS
from projectroles.models import RemoteSite
from projectroles.templatetags.projectroles_common_tags import site_version

from bgjobs.models import BackgroundJob
from bgjobs.views import DEFAULT_PAGINATION as BGJOBS_DEFAULT_PAGINATION
from clinvar.models import Clinvar
from cohorts.models import Cohort
<<<<<<< HEAD
from config.settings.base import VARFISH_CADD_SUBMISSION_RELEASE
from extra_annos.views import ExtraAnnosMixin, ExtraAnnoField
=======
from extra_annos.views import ExtraAnnosMixin
>>>>>>> f58fc933
from frequencies.models import MT_DB_INFO
from geneinfo.views import get_gene_infos
from geneinfo.models import (
    NcbiGeneInfo,
    NcbiGeneRif,
    HpoName,
    Hpo,
    EnsemblToGeneSymbol,
    Hgnc,
    build_entrez_id_to_symbol,
)
from frequencies.views import FrequencyMixin
from projectroles.app_settings import AppSettingAPI
from projectroles.views import (
    LoginRequiredMixin,
    LoggedInPermissionMixin,
    ProjectContextMixin,
    ProjectPermissionMixin,
    PluginContextMixin,
)
from projectroles.plugins import get_backend_api, get_active_plugins

from genomicfeatures.models import GeneInterval
from varfish.users.models import User
from .queries import (
    CaseLoadPrefetchedQuery,
    ProjectLoadPrefetchedQuery,
    KnownGeneAAQuery,
    DeleteStructuralVariantsQuery,
    DeleteSmallVariantsQuery,
    SmallVariantUserAnnotationQuery,
)
from .models import (
    only_source_name,
    Case,
    ExportFileBgJob,
    ExportProjectCasesFileBgJob,
    CaddSubmissionBgJob,
    DistillerSubmissionBgJob,
    SpanrSubmissionBgJob,
    ComputeProjectVariantsStatsBgJob,
    FilterBgJob,
    Project,
    CaseAwareProject,
    SmallVariant,
    SmallVariantFlags,
    SmallVariantComment,
    SmallVariantQuery,
    ProjectCasesSmallVariantQuery,
    ProjectCasesFilterBgJob,
    annotate_with_phenotype_scores,
    annotate_with_pathogenicity_scores,
    annotate_with_joint_scores,
    AcmgCriteriaRating,
    SyncCaseListBgJob,
    SmallVariantSet,
    ImportVariantsBgJob,
    CaseComments,
    CASE_STATUS_CHOICES,
    RowWithAffectedCasesPerGene,
    SmallVariantSummary,
    KioskAnnotateBgJob,
    update_variant_counts,
    DeleteCaseBgJob,
    RefreshSmallVariantSummaryBgJob,
    ClearOldKioskCasesBgJob,
    ClearInactiveVariantSetsBgJob,
    ClearExpiredExportedFilesBgJob,
)
from .forms import (
    ExportFileResubmitForm,
    ExportProjectCasesFileResubmitForm,
    FILTER_FORM_TRANSLATE_CLINVAR_STATUS,
    FILTER_FORM_TRANSLATE_EFFECTS,
    FILTER_FORM_TRANSLATE_SIGNIFICANCE,
    FilterForm,
    ProjectCasesFilterForm,
    EmptyForm,
    ProjectStatsJobForm,
    SmallVariantCommentForm,
    SmallVariantFlagsForm,
    AcmgCriteriaRatingForm,
    CaseForm,
    SyncProjectJobForm,
    CaseNotesStatusForm,
    CaseCommentsForm,
    KioskUploadForm,
    save_file,
    CaseTermsForm,
    RE_FIND_TERMS,
)
from .sync_upstream import fetch_remote_pedigree
from .tasks import (
    export_file_task,
    export_project_cases_file_task,
    cadd_submission_task,
    distiller_submission_task,
    compute_project_variants_stats,
    sync_project_upstream,
    single_case_filter_task,
    project_cases_filter_task,
    run_kiosk_bg_job,
    delete_case_bg_job,
    spanr_submission_task,
)
from .file_export import RowWithSampleProxy
from .templatetags.variants_tags import get_term_description


class UUIDEncoder(json.JSONEncoder):
    """JSON encoder for UUIds"""

    def default(self, obj):
        if isinstance(obj, uuid.UUID):
            # If the obj is uuid, we simply return the value of uuid
            return obj.hex
        # Default implementation raises not-serializable TypeError exception
        return json.JSONEncoder.default(self, obj)  # pragma: no cover


# Modes of inheritance in HPO: https://hpo.jax.org/app/browse/term/HP:0000005
HPO_INHERITANCE_MAPPING = {
    "HP:0000006": "AD",
    "HP:0000007": "AR",
    "HP:0001417": "X-linked",
    "HP:0001419": "XR",
    "HP:0001423": "XD",
}


class AlchemyEngineMixin:
    """Cached alchemy connection for CBVs."""

    def __init__(self, *args, **kwargs):
        super().__init__(*args, **kwargs)
        self._alchemy_engine = None

    def get_alchemy_engine(self):
        if not self._alchemy_engine:
            self._alchemy_engine = get_engine()
        return self._alchemy_engine


class CaseListView(
    LoginRequiredMixin,
    LoggedInPermissionMixin,
    ProjectPermissionMixin,
    ProjectContextMixin,
    ListView,
):
    """Display list of all cases"""

    template_name = "variants/case_list.html"
    permission_required = "variants.view_data"
    model = Case
    ordering = ("-date_modified",)

    def get_queryset(self):
        return (
            super()
            .get_queryset()
            .filter(project__sodar_uuid=self.kwargs["project"])
            .prefetch_related("project", "case_comments",)
        )

    def get_context_data(self, *args, **kwargs):
        result = super().get_context_data(*args, **kwargs)
        result["project"] = CaseAwareProject.objects.prefetch_related("variant_stats").get(
            pk=result["project"].pk
        )
        result["progress"] = self._compute_progress(result["project"])
        return result

    def _compute_progress(self, project):
        counts = {key: 0 for key, _ in CASE_STATUS_CHOICES}
        for case in project.case_set.all():
            counts[case.status] = counts.get(case.status, 0) + 1
        total_count = sum(counts.values())

        result = []
        statuses = [k for k, _ in CASE_STATUS_CHOICES if counts.get(k)]  # statuses with counts >0
        width_sum = 0
        if total_count:
            for i, key in enumerate(statuses):
                if i + 1 < len(statuses):
                    width = int(100 * (counts.get(key, 0) / total_count))
                    result.append((width, counts.get(key, 0), total_count, key))
                    width_sum += width
                else:
                    width = 100 - width_sum
                    result.append((width, counts.get(key, 0), total_count, key))
        else:
            result.append((100, total_count, total_count, "initial"))
        return result


class CaseListGetAnnotationsView(
    LoginRequiredMixin, LoggedInPermissionMixin, ProjectPermissionMixin, ProjectContextMixin, View,
):
    template_name = "variants/case_list/annotation.html"
    permission_required = "variants.view_data"
    model = Case
    ordering = ("-date_modified",)

    def get(self, *args, **kwargs):
        result = dict()
        result["project"] = CaseAwareProject.objects.prefetch_related(
            "case_set__small_variant_comments",
            "case_set__small_variant_flags",
            "case_set__acmg_ratings",
            "case_set__structural_variant_comments",
            "case_set__structural_variant_flags",
            "case_set__acmg_ratings",
        ).get(sodar_uuid=kwargs["project"])
        result["limit"] = 100
        result["annotation_count"] = result["project"].get_annotation_count()
        result["commentsflags"] = self.join_small_var_comments_and_flags(
            result["project"], result["limit"]
        )
        result["sv_commentsflags"] = self.join_sv_comments_and_flags(result["project"])
        return render(self.request, self.template_name, self.get_context_data(**result),)

    def join_small_var_comments_and_flags(self, project, limit):
        def get_gene_symbol(release, chromosome, start, end):
            bins = binning.containing_bins(start - 1, end)
            gene_intervals = list(
                GeneInterval.objects.filter(
                    database="ensembl",
                    release=release,
                    chromosome=chromosome,
                    bin__in=bins,
                    start__lte=end,
                    end__gte=start,
                )
            )
            gene_ids = [itv.gene_id for itv in gene_intervals]
            symbols1 = {
                o.gene_symbol
                for o in EnsemblToGeneSymbol.objects.filter(ensembl_gene_id__in=gene_ids)
            }
            symbols2 = {o.symbol for o in Hgnc.objects.filter(ensembl_gene_id__in=gene_ids)}
            return symbols1 | symbols2

        result = defaultdict(
            lambda: defaultdict(
                lambda: dict(flags=None, comments=[], genes=set(), acmg_rating=None)
            )
        )

        gene_symbol_cache = dict()

        for case in project.case_set.all():
            flags = case.small_variant_flags.all()
            comments = case.small_variant_comments.all()
            acmg_ratings = case.acmg_ratings.all()

            for record in flags:
                position_key = (record.release, record.chromosome, record.start, record.end)
                if not position_key in gene_symbol_cache:
                    gene_symbol_cache[position_key] = get_gene_symbol(*position_key)
                result[(record.chromosome, record.start, record.reference, record.alternative)][
                    case
                ]["flags"] = model_to_dict(record)
                result[(record.chromosome, record.start, record.reference, record.alternative)][
                    case
                ]["genes"] |= gene_symbol_cache[position_key]

            for record in comments:
                position_key = (record.release, record.chromosome, record.start, record.end)
                if not position_key in gene_symbol_cache:
                    gene_symbol_cache[position_key] = get_gene_symbol(*position_key)
                result[(record.chromosome, record.start, record.reference, record.alternative)][
                    case
                ]["comments"].append(
                    {
                        **model_to_dict(record),
                        "date_created": record.date_created,
                        "user": record.user,
                        "username": record.user.username,
                    }
                )
                result[(record.chromosome, record.start, record.reference, record.alternative)][
                    case
                ]["genes"] |= gene_symbol_cache[position_key]

            for record in acmg_ratings:
                position_key = (record.release, record.chromosome, record.start, record.end)
                if not position_key in gene_symbol_cache:
                    gene_symbol_cache[position_key] = get_gene_symbol(*position_key)
                result[(record.chromosome, record.start, record.reference, record.alternative)][
                    case
                ]["acmg_rating"] = {"data": record, "class": record.acmg_class}
                result[(record.chromosome, record.start, record.reference, record.alternative)][
                    case
                ]["genes"] |= gene_symbol_cache[position_key]

            if limit and len(result) > limit:
                break

        for variant, data in result.items():
            result[variant] = dict(data)
            for case in data:
                result[variant][case]["genes"] = sorted(result[variant][case]["genes"])

        return dict(result)

    def join_sv_comments_and_flags(self, project):
        result = defaultdict(lambda: defaultdict(lambda: dict(flags=None, comments=[])))

        for case in project.case_set.all():
            flags = case.structural_variant_flags.all()
            comments = case.structural_variant_comments.all()

            for record in flags:
                result[(record.chromosome, record.start, record.end, record.sv_type)][case][
                    "flags"
                ] = model_to_dict(record)

            for record in comments:
                result[(record.chromosome, record.start, record.end, record.sv_type)][case][
                    "comments"
                ].append(
                    {
                        **model_to_dict(record),
                        "date_created": record.date_created,
                        "user": record.user,
                        "username": record.user.username,
                    }
                )

        for variant, data in result.items():
            result[variant] = dict(data)

        return dict(result)


class CaseListGetQCView(
    LoginRequiredMixin, LoggedInPermissionMixin, ProjectPermissionMixin, ProjectContextMixin, View,
):
    template_name = "variants/case_list/qc.html"
    permission_required = "variants.view_data"
    model = Case
    ordering = ("-date_modified",)

    def get(self, *args, **kwargs):
        result = dict()
        result["project"] = CaseAwareProject.objects.prefetch_related("variant_stats").get(
            sodar_uuid=kwargs["project"]
        )
        result["samples"] = result["project"].get_members()
        result["effects"] = list(FILTER_FORM_TRANSLATE_EFFECTS.values())
        result["dps_keys"] = list(chain(range(0, 20), range(20, 50, 2), range(50, 200, 5), (200,)))
        result["ontarget_effect_counts"] = {sample: {} for sample in result["samples"]}
        result["indel_sizes"] = {sample: {} for sample in result["samples"]}
        result["indel_sizes_keys"] = []
        result["dps"] = {sample: {} for sample in result["samples"]}

        # Build list of properly sorted coverage keys.
        result["sample_variant_stats"] = result["project"].sample_variant_stats()
        try:
            coverages = set()
            for stats in result["sample_variant_stats"]:
                if stats.sample_name not in result["samples"]:
                    continue
                result["ontarget_effect_counts"][stats.sample_name] = stats.ontarget_effect_counts
                for key, value in stats.ontarget_indel_sizes.items():
                    result["indel_sizes"][stats.sample_name][int(key)] = value
                for key, value in stats.ontarget_dps.items():
                    result["dps"][stats.sample_name][int(key)] = value
            result["indel_sizes_keys"] = list(
                sorted(
                    set(
                        chain(
                            *list(
                                map(int, indel_sizes.keys())
                                for indel_sizes in result["indel_sizes"].values()
                            )
                        )
                    )
                )
            )
            for case in (
                result["project"]
                .case_set.prefetch_related("latest_variant_set__casealignmentstats")
                .all()
            ):
                variant_set = case.latest_variant_set
                if variant_set:
                    if hasattr(variant_set, "casealignmentstats"):
                        for min_covs in variant_set.casealignmentstats.bam_stats.values():
                            if "min_cov_target" in min_covs:
                                coverages |= set(map(int, min_covs["min_cov_target"]))
            if coverages:
                filtered = filter(lambda x: x > 0, coverages)
                result["coverages"] = list(map(str, sorted(filtered)))[:5]
            result["qcdata_relatedness"] = self.get_relatedness_content(result["project"])
            result["qcdata_sample_variant_stats"] = self.get_sample_variant_stats_content(
                result["project"], result["sample_variant_stats"]
            )
        except (SmallVariantSet.variant_stats.RelatedObjectDoesNotExist, AttributeError) as e:
            pass  # swallow, defaults set above

        # Prepare effect counts data for QC download
        qcdata_effect_content = ["\t".join(["Effect"] + result["samples"])]
        for effect in result["effects"]:
            record = [effect]
            for sample in result["samples"]:
                record.append(str(result["ontarget_effect_counts"][sample].get(effect, 0)))
            qcdata_effect_content.append("\t".join(record))
        result["qcdata_effects"] = b64encode("\n".join(qcdata_effect_content).encode("utf-8"))

        # Prepare InDel size data for QC download
        qcdata_indel_size_content = ["\t".join(["InDel Size"] + result["samples"])]
        for indel_size in result["indel_sizes_keys"]:
            record = [
                ">= %d" % indel_size
                if indel_size == 10
                else "<= %d" % indel_size
                if indel_size == -10
                else str(indel_size)
            ]
            for sample in result["samples"]:
                record.append(str(result["indel_sizes"][sample].get(indel_size, 0)))
            qcdata_indel_size_content.append("\t".join(record))
        result["qcdata_indel_sizes"] = b64encode(
            "\n".join(qcdata_indel_size_content).encode("utf-8")
        )

        # Prepare depth data for QC download
        qcdata_site_depth_content = ["\t".join(["Depth"] + result["samples"])]
        for site_depth in result["dps_keys"]:
            record = [">= %d" % site_depth if site_depth == 200 else str(site_depth)]
            for sample in result["samples"]:
                record.append(str(result["dps"][sample].get(site_depth, 0)))
            qcdata_site_depth_content.append("\t".join(record))
        result["qcdata_site_depths"] = b64encode(
            "\n".join(qcdata_site_depth_content).encode("utf-8")
        )

        return render(self.request, self.template_name, self.get_context_data(**result),)

    def get_relatedness_content(self, project):
        result = [
            "\t".join(
                [
                    "Sample 1",
                    "Sample 2",
                    "Het_1,2",
                    "Het_1",
                    "Het_2",
                    "n_IBS0",
                    "n_IBS1",
                    "n_IBS2",
                    "relatedness",
                ]
            )
        ]
        for rel in project.variant_stats.relatedness.all():
            result.append(
                "\t".join(
                    [
                        rel.sample1,
                        rel.sample2,
                        str(rel.het_1_2),
                        str(rel.het_1),
                        str(rel.het_2),
                        str(rel.n_ibs0),
                        str(rel.n_ibs1),
                        str(rel.n_ibs2),
                        str(rel.relatedness()),
                    ]
                )
            )
        return b64encode("\n".join(result).encode("utf-8"))

    def get_sample_variant_stats_content(self, project, sample_variant_stats):
        result = [
            "\t".join(["Sample", "Ts", "Tv", "Ts/Tv", "SNVs", "InDels", "MNVs", "X hom./het.",])
        ]
        for item in sample_variant_stats:
            result.append(
                "\t".join(
                    [
                        item.sample_name,
                        str(item.ontarget_transitions),
                        str(item.ontarget_transversions),
                        str(item.ontarget_ts_tv_ratio()),
                        str(item.ontarget_snvs),
                        str(item.ontarget_indels),
                        str(item.ontarget_mnvs),
                        str(item.chrx_het_hom),
                    ]
                )
            )
        return b64encode("\n".join(result).encode("utf-8"))


class CaseListSyncRemoteView(
    LoginRequiredMixin,
    LoggedInPermissionMixin,
    ProjectPermissionMixin,
    ProjectContextMixin,
    FormView,
):
    """Confirm creating a new upstream synchronization job."""

    permission_required = "variants.view_data"
    template_name = "variants/sync_job_create.html"
    form_class = SyncProjectJobForm

    def form_valid(self, form):
        with transaction.atomic():
            # Construct background job objects
            bg_job = BackgroundJob.objects.create(
                name="Sync VarFish project with upstream SODAR",
                project=self.get_project(self.request, self.kwargs),
                job_type=SyncCaseListBgJob.spec_name,
                user=self.request.user,
            )
            sync_job = SyncCaseListBgJob.objects.create(
                project=self.get_project(self.request, self.kwargs), bg_job=bg_job
            )
        sync_project_upstream.delay(sync_job_pk=sync_job.pk)
        messages.info(self.request, "Created background job to sync with upstream SODAR.")
        return redirect(sync_job.get_absolute_url())


class CaseListQcStatsApiView(
    LoginRequiredMixin,
    LoggedInPermissionMixin,
    ProjectPermissionMixin,
    ProjectContextMixin,
    ListView,
):
    """Render JSON with project-wide case statistics"""

    template_name = "variants/case_list.html"
    permission_required = "variants.view_data"
    model = Case
    ordering = ("-date_modified",)

    def get_queryset(self):
        return (
            super()
            .get_queryset()
            .filter(project__sodar_uuid=self.kwargs["project"])
            .prefetch_related(
                "smallvariantset_set__variant_stats",
                "smallvariantset_set__variant_stats__sample_variant_stats",
                "project",
            )
        )

    def get(self, *args, **kwargs):
        self.object_list = self.get_queryset()
        context_data = self.get_context_data()
        project = CaseAwareProject.objects.prefetch_related("variant_stats").get(
            pk=context_data["project"].pk
        )
        try:
            rel_data = list(
                build_rel_data(
                    list(chain(*[case.pedigree for case in self.get_queryset()])),
                    project.variant_stats.relatedness.all(),
                )
            )
        except Project.variant_stats.RelatedObjectDoesNotExist:
            rel_data = []
        result = {
            "pedigree": [
                {**line, "patient": only_source_name(line["patient"])}
                for case in self.get_queryset()
                for line in case.pedigree
            ],
            "relData": rel_data,
            **build_sex_data(project),
            **build_cov_data(
                list(
                    project.case_set.prefetch_related(
                        "smallvariantset_set__variant_stats__sample_variant_stats"
                    ).all()
                )
            ),
        }

        return JsonResponse(result)


def _undecimal(the_dict):
    """Helper to replace Decimal values in a dict."""
    result = {}
    for key, value in the_dict.items():
        if isinstance(value, decimal.Decimal):
            result[key] = float(value)
        else:
            result[key] = value
    return result


class CaseNotesStatusApiView(
    LoginRequiredMixin,
    LoggedInPermissionMixin,
    ProjectPermissionMixin,
    ProjectContextMixin,
    SingleObjectMixin,
    SingleObjectTemplateResponseMixin,
    FormMixin,
    View,
):
    """API view to save case notes and status."""

    permission_required = "variants.view_data"
    model = Case
    form_class = CaseNotesStatusForm
    slug_url_kwarg = "case"
    slug_field = "sodar_uuid"

    def post(self, *args, **kwargs):
        case = self.get_object()
        form = self.get_form()
        timeline = get_backend_api("timeline_backend")
        if form.is_valid():
            case.notes = form.cleaned_data["notes"]
            case.status = form.cleaned_data["status"]
            case.tags = form.cleaned_data["tags"]
            case.save()
            if timeline:
                tl_event = timeline.add_event(
                    project=self.get_project(self.request, self.kwargs),
                    app_name="variants",
                    user=self.request.user,
                    event_name="case_status_notes_submit",
                    description="submit status and note for case {{case}}: {status}, {text}".format(
                        status=case.status, text=case.shortened_notes_text()
                    ),
                    status_type="OK",
                )
                tl_event.add_object(obj=case, label="case", name=case.name)
            return JsonResponse(
                {
                    "notes": form.cleaned_data["notes"],
                    "status": form.cleaned_data["status"],
                    "tags": form.cleaned_data["tags"],
                }
            )
        if timeline:
            tl_event = timeline.add_event(
                project=self.get_project(self.request, self.kwargs),
                app_name="variants",
                user=self.request.user,
                event_name="case_status_notes_submit",
                description="failed submit status and note for case {{case}}: {status}, {text}".format(
                    status=case.status, text=case.shortened_notes_text()
                ),
                status_type="FAILED",
            )
            tl_event.add_object(obj=case, label="case", name=case.name)
        return JsonResponse(dict(form.errors.items()), status=500)

    def get_form_kwargs(self):
        kwargs = super().get_form_kwargs()
        case = self.get_object()
        kwargs.update({"project": case.project})
        return kwargs


class CaseCommentsSubmitApiView(
    LoginRequiredMixin,
    LoggedInPermissionMixin,
    ProjectPermissionMixin,
    ProjectContextMixin,
    SingleObjectMixin,
    SingleObjectTemplateResponseMixin,
    FormMixin,
    View,
):
    """API view to save case comments."""

    permission_required = "variants.view_data"
    model = Case
    form_class = CaseCommentsForm
    slug_url_kwarg = "case"
    slug_field = "sodar_uuid"

    def post(self, *args, **kwargs):
        case = self.get_object()
        form = self.get_form()
        timeline = get_backend_api("timeline_backend")
        if form.is_valid():
            if self.request.POST.get("sodar_uuid"):
                kwargs = {"sodar_uuid": self.request.POST.get("sodar_uuid")}
                if not self.request.user.is_superuser:
                    kwargs["user"] = self.request.user
                try:
                    record = CaseComments.objects.get(**kwargs)
                except ObjectDoesNotExist as e:
                    return HttpResponse(
                        json.dumps(
                            {"result": "Not authorized to update comment or no comment found."}
                        ),
                        content_type="application/json",
                        status=500,
                    )
                record.comment = form.cleaned_data["comment"]
                record.save()
                if timeline:
                    tl_event = timeline.add_event(
                        project=self.get_project(self.request, self.kwargs),
                        app_name="variants",
                        user=self.request.user,
                        event_name="case_comment_edit",
                        description="edit comment for case {case}: {text}",
                        status_type="OK",
                    )
                    tl_event.add_object(obj=case, label="case", name=case.name)
                    tl_event.add_object(obj=record, label="text", name=record.shortened_text())
            else:
                record = CaseComments(
                    case=case, user=self.request.user, comment=form.cleaned_data["comment"]
                )
                record.save()
                if timeline:
                    tl_event = timeline.add_event(
                        project=self.get_project(self.request, self.kwargs),
                        app_name="variants",
                        user=self.request.user,
                        event_name="case_comment_add",
                        description="add comment for case {case}: {text}",
                        status_type="OK",
                    )
                    tl_event.add_object(obj=case, label="case", name=case.name)
                    tl_event.add_object(obj=record, label="text", name=record.shortened_text())
            return HttpResponse(
                json.dumps(
                    {
                        "comment": record.comment,
                        "date_created": record.date_created.strftime("%Y/%m/%d %H:%M"),
                        "user": str(record.user),
                        "sodar_uuid": str(record.sodar_uuid),
                    }
                ),
                content_type="application/json",
            )


class CaseCommentsDeleteApiView(
    LoginRequiredMixin,
    LoggedInPermissionMixin,
    ProjectPermissionMixin,
    ProjectContextMixin,
    SingleObjectMixin,
    SingleObjectTemplateResponseMixin,
    View,
):
    """API view to save case comments."""

    permission_required = "variants.view_data"
    model = Case
    slug_url_kwarg = "case"
    slug_field = "sodar_uuid"

    def post(self, *args, **kwargs):
        kwargs = {"sodar_uuid": self.request.POST.get("sodar_uuid")}
        if not self.request.user.is_superuser:
            kwargs["user"] = self.request.user

        try:
            comment = CaseComments.objects.get(**kwargs)
        except ObjectDoesNotExist as e:
            return HttpResponse(
                json.dumps({"result": "Not authorized to delete comment or no comment found."}),
                content_type="application/json",
                status=500,
            )

        comment.delete()
        timeline = get_backend_api("timeline_backend")
        if timeline:
            tl_event = timeline.add_event(
                project=self.get_project(self.request, self.kwargs),
                app_name="variants",
                user=self.request.user,
                event_name="case_comment_delete",
                description="delete comment for case {case}",
                status_type="OK",
            )
            tl_event.add_object(obj=self.get_object(), label="case", name=self.get_object().name)
        return HttpResponse(json.dumps({"result": "OK"}), content_type="application/json")


class CaseCommentsCountApiView(
    LoginRequiredMixin,
    LoggedInPermissionMixin,
    ProjectPermissionMixin,
    ProjectContextMixin,
    SingleObjectMixin,
    SingleObjectTemplateResponseMixin,
    View,
):
    """API view to save case comments."""

    permission_required = "variants.view_data"
    model = Case
    slug_url_kwarg = "case"
    slug_field = "sodar_uuid"

    def get(self, *args, **kwargs):
        return JsonResponse({"count": self.get_object().case_comments.count()})


def get_annotations_by_variant(case=None, cases=None, project=None):
    """Helper function to get all annotations by case and variant.

    The result is a dict.  First level of keys is case SODAR UUID, second is variant description, then
    "variants", "flags", "comments", "acmg_rating".
    """
    annotated_small_vars = SmallVariantUserAnnotationQuery(get_engine()).run(
        case=case, cases=cases, project=project
    )

    case_ids = list(sorted({x.case_id for x in annotated_small_vars.small_variants}))
    case_id_to_uuid = {}
    for case in Case.objects.filter(id__in=case_ids).order_by("name"):
        case_id_to_uuid[case.id] = case.sodar_uuid

    result = {}

    # Ensure that at least one entry is there if exactly one case is to be queried for.
    if case:
        result.setdefault(case.sodar_uuid, {})

    def init_var(description):
        result[case_uuid].setdefault(
            description, {"variants": [], "flags": None, "comments": [], "acmg_rating": None,},
        )

    for small_var in annotated_small_vars.small_variants:
        case_uuid = case_id_to_uuid[small_var.case_id]
        result.setdefault(case_uuid, {})
        init_var(small_var.get_description())
        result[case_uuid][small_var.get_description()]["variants"].append(small_var)
    for flags in annotated_small_vars.small_variant_flags:
        case_uuid = case_id_to_uuid[flags.case_id]
        init_var(flags.get_variant_description())
        result[case_uuid][flags.get_variant_description()]["flags"] = flags
    for comments in annotated_small_vars.small_variant_comments:
        case_uuid = case_id_to_uuid[comments.case_id]
        init_var(comments.get_variant_description())
        result[case_uuid][comments.get_variant_description()]["comments"].append(comments)
    for rating in annotated_small_vars.acmg_criteria_rating:
        case_uuid = case_id_to_uuid[rating.case_id]
        init_var(rating.get_variant_description())
        result[case_uuid][rating.get_variant_description()]["acmg_rating"] = rating
    return result


class CaseDetailView(
    LoginRequiredMixin,
    LoggedInPermissionMixin,
    ProjectPermissionMixin,
    ProjectContextMixin,
    AlchemyEngineMixin,  # XXX
    FormMixin,
    DetailView,
):
    """Display a case in detail."""

    template_name = "variants/case_detail.html"
    permission_required = "variants.view_data"
    model = Case
    slug_url_kwarg = "case"
    slug_field = "sodar_uuid"
    form_class = CaseNotesStatusForm

    def get_context_data(self, *args, **kwargs):
        result = super().get_context_data(*args, **kwargs)
        case = result["object"]
        result["samples"] = case.get_members_with_samples()
        result["effects"] = list(FILTER_FORM_TRANSLATE_EFFECTS.values())
        result["dps_keys"] = list(chain(range(0, 20), range(20, 50, 2), range(50, 200, 5), (200,)))
        result["ontarget_effect_counts"] = {sample: {} for sample in result["samples"]}
        result["indel_sizes"] = {sample: {} for sample in result["samples"]}
        result["indel_sizes_keys"] = []
        result["dps"] = {sample: {} for sample in result["samples"]}
        result["casecommentsform"] = CaseCommentsForm()
        result["commentsflags"] = self.join_small_var_comments_and_flags()
        result["gene_id_to_symbol"] = build_entrez_id_to_symbol(
            [
                v.refseq_gene_id
                for entry in result["commentsflags"].values()
                for v in entry["variants"]
            ]
        )
        result["sv_commentsflags"] = self.join_sv_comments_and_flags()
        result["acmg_summary"] = {
            "count": case.acmg_ratings.count(),
            **{
                str(i): len(
                    [rating for rating in case.acmg_ratings.all() if rating.acmg_class == i]
                )
                for i in range(1, 6)
            },
        }
        result["flag_summary"] = {
            "count": case.small_variant_flags.count(),
            **{
                key: len(
                    [
                        flag
                        for flag in case.small_variant_flags.all()
                        if getattr(flag, "flag_%s" % key, None)
                    ]
                )
                for key in ("final_causative", "candidate")
            },
        }
        result["user"] = self.request.user

        try:
            variant_set = case.latest_variant_set
            import_job = ImportVariantsBgJob.objects.filter(case_name=case.name).order_by(
                "-date_created"
            )
            if import_job and not import_job[0].bg_job.status == "done":
                return result
            if variant_set:
                result["ontarget_effect_counts"] = {
                    stats.sample_name: stats.ontarget_effect_counts
                    for stats in variant_set.variant_stats.sample_variant_stats.all()
                }
                result["indel_sizes"] = {
                    stats.sample_name: {
                        int(key): value for key, value in stats.ontarget_indel_sizes.items()
                    }
                    for stats in variant_set.variant_stats.sample_variant_stats.all()
                }
                result["indel_sizes_keys"] = list(
                    sorted(
                        set(
                            chain(
                                *list(
                                    map(int, indel_sizes.keys())
                                    for indel_sizes in result["indel_sizes"].values()
                                )
                            )
                        )
                    )
                )
                result["dps"] = {
                    stats.sample_name: {
                        int(key): value for key, value in stats.ontarget_dps.items()
                    }
                    for stats in variant_set.variant_stats.sample_variant_stats.all()
                }
                # Build list of properly sorted coverage keys.
                coverages = set()
                if hasattr(variant_set, "casealignmentstats"):
                    for min_covs in variant_set.casealignmentstats.bam_stats.values():
                        if "min_cov_target" in min_covs:
                            coverages |= set(map(int, min_covs["min_cov_target"]))
                if coverages:
                    filtered = filter(lambda x: x > 0, coverages)
                    result["coverages"] = list(map(str, sorted(filtered)))[:10]
                result["qcdata_relatedness"] = self.get_relatedness_content()
                result["qcdata_sample_variant_stats"] = self.get_sample_variant_stats_content()
        except (SmallVariantSet.variant_stats.RelatedObjectDoesNotExist, AttributeError):
            pass  # swallow, defaults set above

        # Prepare effect counts data for QC download
        qcdata_effect_content = ["\t".join(["Effect"] + case.get_members_with_samples())]
        for effect in result["effects"]:
            record = [effect]
            for sample in case.get_members_with_samples():
                record.append(str(result["ontarget_effect_counts"][sample].get(effect, 0)))
            qcdata_effect_content.append("\t".join(record))
        result["qcdata_effects"] = b64encode("\n".join(qcdata_effect_content).encode("utf-8"))

        # Prepare InDel size data for QC download
        qcdata_indel_size_content = ["\t".join(["InDel Size"] + case.get_members_with_samples())]
        for indel_size in result["indel_sizes_keys"]:
            record = [
                ">= %d" % indel_size
                if indel_size == 10
                else "<= %d" % indel_size
                if indel_size == -10
                else str(indel_size)
            ]
            for sample in case.get_members_with_samples():
                record.append(str(result["indel_sizes"][sample].get(indel_size, 0)))
            qcdata_indel_size_content.append("\t".join(record))
        result["qcdata_indel_sizes"] = b64encode(
            "\n".join(qcdata_indel_size_content).encode("utf-8")
        )

        # Prepare depth data for QC download
        qcdata_site_depth_content = ["\t".join(["Depth"] + case.get_members_with_samples())]
        for site_depth in result["dps_keys"]:
            record = [">= %d" % site_depth if site_depth == 200 else str(site_depth)]
            for sample in case.get_members_with_samples():
                record.append(str(result["dps"][sample].get(site_depth, 0)))
            qcdata_site_depth_content.append("\t".join(record))
        result["qcdata_site_depths"] = b64encode(
            "\n".join(qcdata_site_depth_content).encode("utf-8")
        )

        return result

    def get_initial(self):
        """Returns the initial data for the form."""
        initial = super().get_initial()
        case = self.get_object()
        initial.update({"notes": case.notes, "status": case.status, "tags": case.tags})
        return initial

    def get_form_kwargs(self):
        kwargs = super().get_form_kwargs()
        case = self.get_object()
        kwargs.update({"project": case.project})
        return kwargs

    def get_relatedness_content(self):
        case = self.get_object()
        result = [
            "\t".join(
                [
                    "Sample 1",
                    "Sample 2",
                    "Het_1,2",
                    "Het_1",
                    "Het_2",
                    "n_IBS0",
                    "n_IBS1",
                    "n_IBS2",
                    "relatedness",
                ]
            )
        ]
        for rel in case.latest_variant_set.variant_stats.relatedness.all():
            result.append(
                "\t".join(
                    [
                        rel.sample1,
                        rel.sample2,
                        str(rel.het_1_2),
                        str(rel.het_1),
                        str(rel.het_2),
                        str(rel.n_ibs0),
                        str(rel.n_ibs1),
                        str(rel.n_ibs2),
                        str(rel.relatedness()),
                    ]
                )
            )
        return b64encode("\n".join(result).encode("utf-8"))

    def get_sample_variant_stats_content(self):
        case = self.get_object()
        result = [
            "\t".join(["Sample", "Ts", "Tv", "Ts/Tv", "SNVs", "InDels", "MNVs", "X hom./het.",])
        ]
        for item in case.latest_variant_set.variant_stats.sample_variant_stats.all():
            result.append(
                "\t".join(
                    [
                        item.sample_name,
                        str(item.ontarget_transitions),
                        str(item.ontarget_transversions),
                        str(item.ontarget_ts_tv_ratio()),
                        str(item.ontarget_snvs),
                        str(item.ontarget_indels),
                        str(item.ontarget_mnvs),
                        str(item.chrx_het_hom),
                    ]
                )
            )
        return b64encode("\n".join(result).encode("utf-8"))

    def get_effect_content(self):
        case = self.get_object()
        members = case.get_members_with_samples()
        result = ["\t".join(members)]
        {sample: {} for sample in result["samples"]}
        for item in case.latest_variant_set.variant_stats.sample_variant_stats.all():
            result.append(
                "\t".join(
                    [
                        item.sample_name,
                        str(item.ontarget_transitions),
                        str(item.ontarget_transversions),
                        str(item.ontarget_ts_tv_ratio()),
                        str(item.ontarget_snvs),
                        str(item.ontarget_indels),
                        str(item.ontarget_mnvs),
                        str(item.chrx_het_hom),
                    ]
                )
            )
        return b64encode("\n".join(result).encode("utf-8"))

    def join_small_var_comments_and_flags(self):
        case = self.get_object()
        return get_annotations_by_variant(case=case)[case.sodar_uuid]

    def join_sv_comments_and_flags(self):
        case = self.get_object()
        flags = case.structural_variant_flags.all()
        comments = case.structural_variant_comments.all()
        result = defaultdict(lambda: dict(flags=None, comments=[]))

        for record in flags:
            result[(record.chromosome, record.start, record.end, record.sv_type)][
                "flags"
            ] = model_to_dict(record)

        for record in comments:
            result[(record.chromosome, record.start, record.end, record.sv_type)][
                "comments"
            ].append(
                {
                    **model_to_dict(record),
                    "date_created": record.date_created,
                    "user": record.user,
                    "username": record.user.username,
                }
            )

        return dict(result)


class CaseUpdateView(
    LoginRequiredMixin,
    LoggedInPermissionMixin,
    ProjectPermissionMixin,
    ProjectContextMixin,
    UpdateView,
):
    """Display a case in detail."""

    template_name = "variants/case_update.html"
    permission_required = "variants.update_case"
    model = Case
    slug_url_kwarg = "case"
    slug_field = "sodar_uuid"
    form_class = CaseForm


class CaseUpdateTermView(
    LoginRequiredMixin,
    LoggedInPermissionMixin,
    ProjectPermissionMixin,
    ProjectContextMixin,
    FormView,
):
    """Update phenotype and disease annotation of individuals within a case."""

    permission_required = "variants.update_case"
    template_name = "variants/case_update_terms.html"
    form_class = CaseTermsForm

    def __init__(self, *args, **kwargs):
        super().__init__(*args, **kwargs)
        self._case_object = None

    def get_context_data(self, **kwargs):
        """Put the ``Case`` object into the context."""
        context = super().get_context_data(**kwargs)
        context["object"] = self.get_case_object()
        context["terms_queries"] = self._get_query_terms()
        return context

    def _get_query_terms(self):
        """Return list of terms that were used in all queries."""
        terms = set()
        for query in SmallVariantQuery.objects.filter(case=self.get_case_object()):
            terms |= set(query.query_settings.get("prio_hpo_terms", []))
        return list(sorted(terms))

    def get_form_kwargs(self):
        kwargs = super().get_form_kwargs()
        kwargs["case"] = self.get_case_object()
        return kwargs

    def form_valid(self, form):
        terms = {}
        prefix = "terms-"
        for key, value in form.cleaned_data.items():
            if key.startswith(prefix):
                lst = []
                for term in re.findall(RE_FIND_TERMS, value):
                    if term not in lst:
                        lst.append(term)
                terms[key[len(prefix) :]] = lst
        self.get_case_object().update_terms(terms)
        messages.success(self.request, "The case terms were successfully updated.")
        return redirect(self.get_case_object().get_absolute_url())

    def get_case_object(self):
        # TODO: move to mixin to reduce code duplication?
        if not self._case_object:
            self._case_object = Case.objects.get(sodar_uuid=self.kwargs["case"])
        return self._case_object


class CaseFetchUpstreamTermsView(
    LoginRequiredMixin,
    LoggedInPermissionMixin,
    ProjectPermissionMixin,
    ProjectContextMixin,
    DetailView,
):
    """Load HPO and disease terms from upstream SODAR project for the "load from SODAR" button on the case update
    terms view.
    """

    permission_required = "variants.update_case"
    model = Case
    slug_url_kwarg = "case"
    slug_field = "sodar_uuid"

    def get(self, *args, **kwargs):
        def term(term_id):
            return {"id": term_id, "description": get_term_description(term_id)}

        sources = [
            s for s in RemoteSite.objects.all() if s.mode == SODAR_CONSTANTS["SITE_MODE_SOURCE"]
        ]
        if len(sources) != 1:
            raise RuntimeError(
                "Expected exactly one remote source site but there were %d" % len(sources)
            )
        case = self.get_object()
        upstream_pedigree = fetch_remote_pedigree(sources[0], case.project)
        result = {}
        for name in case.get_members():
            name = name.split("-", 1)[0]
            if name in upstream_pedigree:
                upstream = upstream_pedigree[name]
                result[name] = {
                    "name": name,
                    "hpo_terms": list(map(term, upstream.hpo_terms)),
                    "orphanet_diseases": list(map(term, upstream.orphanet_diseases)),
                    "omim_diseases": list(map(term, upstream.omim_diseases)),
                }
            else:
                result[name] = {"error": "individual not found upstream"}
        return JsonResponse(result)


class CaseFixSexView(
    LoginRequiredMixin,
    LoggedInPermissionMixin,
    ProjectPermissionMixin,
    ProjectContextMixin,
    DetailView,
):
    """Fix sex errors in a pedigree."""

    permission_required = "variants.update_case"
    model = Case
    slug_url_kwarg = "case"
    slug_field = "sodar_uuid"

    def get(self, *args, **kwargs):
        case = self.get_object()
        sex_errors = case.sex_errors_to_fix()
        if not sex_errors:
            return redirect(
                "variants:case-detail", project=case.project.sodar_uuid, case=case.sodar_uuid
            )
        timeline = get_backend_api("timeline_backend")
        if timeline:
            tl_event = timeline.add_event(
                project=self.get_project(self.request, self.kwargs),
                app_name="variants",
                user=self.request.user,
                event_name="case_fix_sex",
                description="fix sex in pedigree of case {case}",
                status_type="OK",
            )
            tl_event.add_object(obj=case, label="case", name=case.name)
        for sample, sex in sex_errors.items():
            for member in case.pedigree:
                if member["patient"] == sample:
                    member["sex"] = sex
        case.save()
        messages.success(self.request, "Fixed sex in pedigree to match molecular signature.")
        return redirect(
            "variants:case-detail", project=case.project.sodar_uuid, case=case.sodar_uuid
        )


class ProjectCasesFixSexView(
    LoginRequiredMixin, LoggedInPermissionMixin, ProjectPermissionMixin, ProjectContextMixin, View
):
    """Fix sex errors in pedigree in cases of a project."""

    permission_required = "variants.update_case"
    slug_url_kwarg = "case"
    slug_field = "sodar_uuid"

    def get(self, *args, **kwargs):
        # get current CaseAwareProject
        project = CaseAwareProject.objects.get(pk=self.get_project(self.request, self.kwargs).pk)

        timeline = get_backend_api("timeline_backend")
        if timeline:
            timeline.add_event(
                project=self.get_project(self.request, self.kwargs),
                app_name="variants",
                user=self.request.user,
                event_name="case_fix_sex",
                description="fix sex in project cases",
                status_type="OK",
            )
        fixed_cases = []
        for case in project.get_active_smallvariant_cases():
            sex_errors = case.sex_errors_to_fix()
            if not sex_errors:
                continue
            timeline = get_backend_api("timeline_backend")
            if timeline:
                tl_event = timeline.add_event(
                    project=self.get_project(self.request, self.kwargs),
                    app_name="variants",
                    user=self.request.user,
                    event_name="case_fix_sex",
                    description="fix sex in pedigree of case {case}",
                    status_type="OK",
                )
                tl_event.add_object(obj=case, label="case", name=case.name)
            for sample, sex in sex_errors.items():
                for member in case.pedigree:
                    if member["patient"] == sample:
                        member["sex"] = sex
            case.save()
            fixed_cases.append(case.name)
        if fixed_cases:
            messages.success(
                self.request,
                "Fixed sex in pedigree to match molecular signature for case(s) {}".format(
                    ", ".join(fixed_cases)
                ),
            )
        return redirect("variants:case-list", project=project.sodar_uuid)


class CaseDeleteView(
    LoginRequiredMixin,
    LoggedInPermissionMixin,
    ProjectPermissionMixin,
    ProjectContextMixin,
    DetailView,
):
    """Delete case."""

    permission_required = "variants.delete_case"
    model = Case
    slug_url_kwarg = "case"
    slug_field = "sodar_uuid"

    def get(self, *args, **kwargs):
        case = self.get_object()
        with transaction.atomic():
            # Construct background job objects
            bg_job = BackgroundJob.objects.create(
                name="Delete case",
                project=self.get_project(self.request, self.kwargs),
                job_type=DeleteCaseBgJob.spec_name,
                user=self.request.user,
            )
            delete_job = DeleteCaseBgJob.objects.create(
                project=self.get_project(self.request, self.kwargs), bg_job=bg_job, case=case,
            )
            # Construct background job objects
            bg_job2 = BackgroundJob.objects.create(
                name="Recreate variant statistic for whole project",
                project=self.get_project(self.request, self.kwargs),
                job_type=ComputeProjectVariantsStatsBgJob.spec_name,
                user=self.request.user,
            )
            recreate_job = ComputeProjectVariantsStatsBgJob.objects.create(
                project=self.get_project(self.request, self.kwargs), bg_job=bg_job2
            )
            delete_case_bg_job.delay(
                delete_case_bg_job_pk=delete_job.pk, export_job_pk=recreate_job.pk
            )
            return redirect(delete_job.get_absolute_url())


#: Header for for table when downloading annotation data.
ANNOTATION_DOWNLOAD_HEADER = [
    "case",
    "genome_release",
    "chromosome",
    "position",
    "reference",
    "alternative",
    "refseq_genes",
    "refseq_transcripts",
    "refseq_hgvs",
    "refseq_effects",
    "acmg_rating",
    "flag_bookmarked",
    "flag_candidate",
    "flag_final_causative",
    "flag_for_validation",
    "flag_no_disease_association",
    "flag_segregates",
    "flag_doesnt_segregate",
    "flag_visual",
    "flag_molecular",
    "flag_validation",
    "flag_phenotype_match",
    "flag_summary",
    "comments",
]


class BaseDownloadAnnotationsView(
    LoginRequiredMixin,
    LoggedInPermissionMixin,
    ProjectPermissionMixin,
    ProjectContextMixin,
    DetailView,
):
    """Download case user annotations as Excel file."""

    permission_required = "variants.view_data"
    slug_field = "sodar_uuid"

    def get_impl(self, case=None, cases=None, project=None):
        with tempfile.NamedTemporaryFile("w+b") as f:
            # Write output to temporary file.
            if self.request.GET.get("format", "tsv") == "xlsx":
                content_type = "application/vnd.openxmlformats-officedocument.spreadsheetml.sheet"
                file_ext = "xlsx"
                self.write_xlsx(case=case, cases=cases, project=project, output_f=f)
            else:
                content_type = "text/tsv"
                file_ext = "tsv"
                self.write_tsv(case=case, cases=cases, project=project, output_f=f)
            # Build HTTP response.
            f.flush()
            f.seek(0)
            if case:
                identifier = case.name
            elif cases:
                identifier = "-".join(cases[:5].name)
            else:
                identifier = project.title.replace(" ", "-")
            response = HttpResponse(f.read(), content_type=content_type,)
            response["Content-Disposition"] = "attachment; filename=case-annotations-%s.%s" % (
                identifier,
                file_ext,
            )
            return response

    def write_xlsx(self, *, case, cases, project, output_f):
        """Write output XLSX file."""
        workbook = xlsxwriter.Workbook(output_f.name, {"remove_timezone": True})
        header_format = workbook.add_format({"bold": True})
        sheet = workbook.add_worksheet("Small Variants")
        for rowno, row in enumerate(self.yield_rows(case=case, cases=cases, project=project)):
            if rowno == 0:
                sheet.write_row(0, 0, row, header_format)
            else:
                sheet.write_row(rowno, 0, row)
        workbook.close()

    def write_tsv(self, *, case, cases, project, output_f):
        """Write output TSV file."""
        for row in self.yield_rows(case=case, cases=cases, project=project):
            output_f.write(("\t".join(map(str, row)) + "\n").encode())

    def yield_rows(self, *, case, cases, project):
        yield ANNOTATION_DOWNLOAD_HEADER

        res = get_annotations_by_variant(case=case, cases=cases, project=project)
        case_uuid_to_name = {
            c.sodar_uuid: c.name for c in Case.objects.filter(sodar_uuid__in=res.keys())
        }

        for case_uuid, annos in res.items():
            for anno in annos.values():
                comments = [
                    "%s @%s: %s"
                    % (
                        comment.user.username,
                        comment.date_modified.strftime("%Y-%m-%d %H:%M"),
                        comment.text.replace("\t", " ").replace("\n", " "),
                    )
                    for comment in anno["comments"]
                ]

                gene_id_to_symbol = build_entrez_id_to_symbol(
                    [x.refseq_gene_id for x in anno["variants"]]
                )
                genes = ", ".join(
                    gene_id_to_symbol[x.refseq_gene_id]
                    for x in anno["variants"]
                    if x.refseq_gene_id
                )
                transcripts = ", ".join(
                    x.refseq_transcript_id for x in anno["variants"] if x.refseq_gene_id
                )
                hgvs = ", ".join(
                    x.refseq_hgvs_p or x.refseq_hgvs_c for x in anno["variants"] if x.refseq_gene_id
                )
                effects = ", ".join(
                    "&".join(x.refseq_effect) for x in anno["variants"] if x.refseq_gene_id
                )

                variant = anno["variants"][0]
                if not anno["flags"]:
                    row_flags = ["N/A"] * 12
                else:
                    row_flags = [
                        anno["flags"].flag_bookmarked,
                        anno["flags"].flag_candidate,
                        anno["flags"].flag_final_causative,
                        anno["flags"].flag_for_validation,
                        anno["flags"].flag_no_disease_association,
                        anno["flags"].flag_segregates,
                        anno["flags"].flag_doesnt_segregate,
                        anno["flags"].flag_visual,
                        anno["flags"].flag_molecular,
                        anno["flags"].flag_validation,
                        anno["flags"].flag_phenotype_match,
                        anno["flags"].flag_summary,
                    ]
                row = (
                    [
                        case_uuid_to_name[case_uuid],
                        variant.release,
                        variant.chromosome,
                        variant.start,
                        variant.reference,
                        variant.alternative,
                        genes,
                        transcripts,
                        hgvs,
                        effects,
                        anno["acmg_rating"].acmg_class if anno["acmg_rating"] else "N/A",
                    ]
                    + row_flags
                    + ["|".join(comments),]
                )
                yield row


class CaseDownloadAnnotationsView(BaseDownloadAnnotationsView):
    """Download case user annotations as Excel file."""

    model = Case
    slug_url_kwarg = "case"

    def get(self, *args, **kwargs):
        return self.get_impl(case=self.get_object())


class ProjectDownloadAnnotationsView(BaseDownloadAnnotationsView):
    """Download project user annotations as Excel file."""

    model = Project
    slug_url_kwarg = "project"

    def get(self, *args, **kwargs):
        return self.get_impl(project=self.get_object())


class SmallVariantsDeleteView(
    LoginRequiredMixin,
    LoggedInPermissionMixin,
    ProjectPermissionMixin,
    ProjectContextMixin,
    DetailView,
):
    """Delete case."""

    permission_required = "variants.delete_case"
    model = Case
    slug_url_kwarg = "case"
    slug_field = "sodar_uuid"

    def get(self, *args, **kwargs):
        case = self.get_object()
        case_uuid = case.sodar_uuid
        case_name = case.name
        timeline = get_backend_api("timeline_backend")
        if timeline:
            tl_event = timeline.add_event(
                project=self.get_project(self.request, self.kwargs),
                app_name="variants",
                user=self.request.user,
                event_name="smallvariant_delete",
                description="delete small variants from {case}",
                status_type="OK",
            )
            tl_event.add_object(obj=case, label="case", name=case.name)
        for query in DeleteSmallVariantsQuery(get_engine()).run(case_id=case.id):
            with contextlib.closing(query):
                pass
        update_variant_counts(case)
        with transaction.atomic():
            # Construct background job objects
            bg_job = BackgroundJob.objects.create(
                name="Recreate variant statistic for whole project",
                project=self.get_project(self.request, self.kwargs),
                job_type=ComputeProjectVariantsStatsBgJob.spec_name,
                user=self.request.user,
            )
            recreate_job = ComputeProjectVariantsStatsBgJob.objects.create(
                project=self.get_project(self.request, self.kwargs), bg_job=bg_job
            )
        compute_project_variants_stats.delay(export_job_pk=recreate_job.pk)
        messages.success(self.request, "Deleted small variants in case {}.".format(case_name))
        return redirect("variants:case-detail", project=case.project.sodar_uuid, case=case_uuid)


class StructuralVariantsDeleteView(
    LoginRequiredMixin,
    LoggedInPermissionMixin,
    ProjectPermissionMixin,
    ProjectContextMixin,
    DetailView,
):
    """Delete case."""

    permission_required = "variants.delete_case"
    model = Case
    slug_url_kwarg = "case"
    slug_field = "sodar_uuid"

    def get(self, *args, **kwargs):
        case = self.get_object()
        case_uuid = case.sodar_uuid
        case_name = case.name
        timeline = get_backend_api("timeline_backend")
        if timeline:
            tl_event = timeline.add_event(
                project=self.get_project(self.request, self.kwargs),
                app_name="variants",
                user=self.request.user,
                event_name="structuralvariant_delete",
                description="delete structural variants from {case}",
                status_type="OK",
            )
            tl_event.add_object(obj=case, label="case", name=case.name)
        for query in DeleteStructuralVariantsQuery(get_engine()).run(case_id=case.id):
            with contextlib.closing(query):
                pass
        update_variant_counts(case)
        with transaction.atomic():
            # Construct background job objects
            bg_job = BackgroundJob.objects.create(
                name="Recreate variant statistic for whole project",
                project=self.get_project(self.request, self.kwargs),
                job_type=ComputeProjectVariantsStatsBgJob.spec_name,
                user=self.request.user,
            )
            recreate_job = ComputeProjectVariantsStatsBgJob.objects.create(
                project=self.get_project(self.request, self.kwargs), bg_job=bg_job
            )
        compute_project_variants_stats.delay(export_job_pk=recreate_job.pk)
        messages.success(self.request, "Deleted structural variants in case {}.".format(case_name))
        return redirect("variants:case-detail", project=case.project.sodar_uuid, case=case_uuid)


def build_rel_data(pedigree, relatedness):
    """Return statistics"""
    rel_parent_child = set()
    for line in pedigree:
        if line["mother"] != "0":
            rel_parent_child.add((line["patient"], line["mother"]))
            rel_parent_child.add((line["mother"], line["patient"]))
        if line["father"] != "0":
            rel_parent_child.add((line["patient"], line["father"]))
            rel_parent_child.add((line["father"], line["patient"]))
    rel_siblings = set()
    for line1 in pedigree:
        for line2 in pedigree:
            if (
                line1["patient"] != line2["patient"]
                and line1["mother"] != "0"
                and line2["mother"] != "0"
                and line1["father"] != "0"
                and line2["father"] != "0"
                and line1["father"] == line2["father"]
                and line1["mother"] == line2["mother"]
            ):
                rel_siblings.add((line1["patient"], line2["patient"]))

    for rel in relatedness:
        yield {
            "sample0": only_source_name(rel.sample1),
            "sample1": only_source_name(rel.sample2),
            "parentChild": (rel.sample1, rel.sample2) in rel_parent_child,
            "sibSib": (rel.sample1, rel.sample2) in rel_siblings,
            "ibs0": rel.n_ibs0,
            "rel": rel.relatedness(),
        }


def build_sex_data(case_or_project):
    return {
        "sexErrors": {only_source_name(k): v for k, v in case_or_project.sex_errors().items()},
        "chrXHetHomRatio": {
            only_source_name(line["patient"]): case_or_project.chrx_het_hom_ratio(line["patient"])
            for line in case_or_project.get_filtered_pedigree_with_samples()
        },
    }


def build_cov_data(cases):
    dp_medians = []
    het_ratios = []
    dps = {}
    dp_het_data = []
    for case in cases:
        try:
            variant_set = case.latest_variant_set
            if variant_set:
                for stats in variant_set.variant_stats.sample_variant_stats.all():
                    dp_medians.append(stats.ontarget_dp_quantiles[2])
                    het_ratios.append(stats.het_ratio)
                    dps[stats.sample_name] = {
                        int(key): value for key, value in stats.ontarget_dps.items()
                    }
                    dp_het_data.append(
                        {
                            "x": stats.ontarget_dp_quantiles[2],
                            "y": stats.het_ratio or 0.0,
                            "sample": only_source_name(stats.sample_name),
                        }
                    )
        except SmallVariantSet.variant_stats.RelatedObjectDoesNotExist:
            pass  # swallow

    # Catch against empty lists, numpy will complain otherwise.
    if not dp_medians:
        dp_medians = [0]
    if not het_ratios:
        het_ratios = [0]

    result = {
        "dps": dps,
        "dpQuantiles": list(np.percentile(np.asarray(dp_medians), [0, 25, 50, 100])),
        "hetRatioQuantiles": list(np.percentile(np.asarray(het_ratios), [0, 25, 50, 100])),
        "dpHetData": dp_het_data,
    }
    return result


class CaseDetailQcStatsApiView(
    LoginRequiredMixin,
    LoggedInPermissionMixin,
    ProjectPermissionMixin,
    ProjectContextMixin,
    DetailView,
):
    """Render JSON with the data required for the single-case QC statistics."""

    # template_name = "variants/case_detail.html"
    permission_required = "variants.view_data"
    model = Case
    slug_url_kwarg = "case"
    slug_field = "sodar_uuid"

    def get(self, *args, **kwargs):
        object = self.get_object()
        import_job = ImportVariantsBgJob.objects.filter(case_name=object.name).order_by(
            "-date_created"
        )
        result = {
            "pedigree": [
                {**line, "patient": only_source_name(line["patient"])} for line in object.pedigree
            ]
        }

        if import_job and not import_job[0].bg_job.status == "done":
            result.update(
                {
                    "relData": [],
                    "sexErrors": {},
                    "chrXHetHomRatio": {},
                    "dps": {},
                    "dpQuantiles": [0, 25, 50, 100],
                    "hetRatioQuantiles": [0, 25, 50, 100],
                    "dpHetData": [],
                    "variantTypeData": [],
                    "variantEffectData": [],
                    "indelSizeData": [],
                }
            )
            return JsonResponse(result)

        relatedness_set = []
        try:
            variant_set = object.latest_variant_set
            if variant_set:
                relatedness_set = variant_set.variant_stats.relatedness.all()
        except SmallVariantSet.variant_stats.RelatedObjectDoesNotExist:
            pass  # swallow

        result.update(
            {
                "relData": list(build_rel_data(object.pedigree, relatedness_set)),
                **build_sex_data(object),
                **build_cov_data([object]),
                "variantTypeData": list(self._build_var_type_data(object)),
                "variantEffectData": list(self._build_var_effect_data(object)),
                "indelSizeData": list(self._build_indel_size_data(object)),
            }
        )
        return JsonResponse(result)

    def _build_var_type_data(self, object):
        variant_set = object.latest_variant_set
        if not variant_set:
            return
        try:
            for item in variant_set.variant_stats.sample_variant_stats.all():
                yield {
                    "name": only_source_name(item.sample_name),
                    "hovermode": "closest",
                    "showlegend": "false",
                    "x": ["SNVs", "InDels", "MNVs"],
                    "y": [item.ontarget_snvs, item.ontarget_indels, item.ontarget_mnvs],
                }
        except SmallVariantSet.variant_stats.RelatedObjectDoesNotExist:
            pass  # swallow

    def _build_var_effect_data(self, object):
        variant_set = object.latest_variant_set
        if not variant_set:
            return
        keys = (
            "synonymous_variant",
            "missense_variant",
            "5_prime_UTR_exon_variant",
            "3_prime_UTR_exon_variant",
            "splice_donor_variant",
            "splice_region_variant",
            "splice_acceptor_variant",
            "start_lost",
            "stop_gained",
            "stop_lost",
            "inframe_deletion",
            "inframe_insertion",
            "frameshift_variant",
            "frameshift_truncation",
            "frameshift_elongation",
        )
        try:
            for stats in variant_set.variant_stats.sample_variant_stats.all():
                yield {
                    "name": only_source_name(stats.sample_name),
                    "x": keys,
                    "y": list(map(stats.ontarget_effect_counts.get, keys)),
                }
        except SmallVariantSet.variant_stats.RelatedObjectDoesNotExist:
            pass  # swallow

    def _build_indel_size_data(self, object):
        variant_set = object.latest_variant_set
        if not variant_set:
            return
        try:
            indel_sizes = {
                stats.sample_name: {
                    int(key): value for key, value in stats.ontarget_indel_sizes.items()
                }
                for stats in variant_set.variant_stats.sample_variant_stats.all()
            }
            indel_sizes_keys = list(
                sorted(
                    set(
                        chain(
                            *list(
                                map(int, indel_sizes.keys()) for indel_sizes in indel_sizes.values()
                            )
                        )
                    )
                )
            )
            for line in object.get_filtered_pedigree_with_samples():
                if line.get("has_gt_entries"):
                    yield {
                        "name": only_source_name(line["patient"]),
                        "x": [
                            (
                                "\u2264-10"
                                if key == -10
                                else ("\u226510" if key == 10 else "" + str(key))
                            )
                            for key in indel_sizes_keys
                        ],
                        "y": [indel_sizes[line["patient"]].get(key, 0) for key in indel_sizes_keys],
                    }
        except SmallVariantSet.variant_stats.RelatedObjectDoesNotExist:
            pass  # swallow


class CaseFilterView(
    LoginRequiredMixin,
    LoggedInPermissionMixin,
    ProjectPermissionMixin,
    ProjectContextMixin,
    AlchemyEngineMixin,
    FormView,
):
    """Display the filter form for a case."""

    template_name = "variants/filter.html"
    permission_required = "variants.view_data"
    form_class = FilterForm
    success_url = "."
    query_type = "case"

    def __init__(self, *args, **kwargs):
        super().__init__(*args, **kwargs)
        self._case_object = None
        self._alchemy_engine = None
        self._previous_query = None

    def get_previous_query(self):
        if not self._previous_query:
            if "job" in self.kwargs:
                self._previous_query = FilterBgJob.objects.get(
                    sodar_uuid=self.kwargs["job"]
                ).smallvariantquery
            else:
                self._previous_query = (
                    self.get_case_object()
                    .small_variant_queries.filter(user=self.request.user)
                    .order_by("-date_created")
                    .first()
                )
        return self._previous_query

    def get_case_object(self):
        if not self._case_object:
            self._case_object = Case.objects.get(sodar_uuid=self.kwargs["case"])
        return self._case_object

    def get_form_kwargs(self):
        result = super().get_form_kwargs()
        result["case"] = self.get_case_object()
        result["user"] = self.request.user
        return result

    def form_valid(self, form):
        """Main branching point either render result or create an asychronous job."""
        if form.cleaned_data["submit"] == "download":
            return self._form_valid_file(form)
        elif form.cleaned_data["submit"] == "submit-mutationdistiller":
            return self._form_valid_mutation_distiller(form)
        elif form.cleaned_data["submit"] == "submit-cadd":
            return self._form_valid_cadd(form)
        elif form.cleaned_data["submit"] == "submit-spanr":
            return self._form_valid_spanr(form)

    def form_invalid(self, form):
        return render(
            self.request,
            self.template_name,
            self.get_context_data(form=form, form_errors=form.errors.as_json),
        )

    def _form_valid_file(self, form):
        """The form is valid, we want to asynchronously build a file for later download."""
        with transaction.atomic():
            # Construct background job objects
            bg_job = BackgroundJob.objects.create(
                name="Create {} file for case {}".format(
                    form.cleaned_data["file_type"], self.get_case_object().name
                ),
                project=self.get_project(self.request, self.kwargs),
                job_type=ExportFileBgJob.spec_name,
                user=self.request.user,
            )
            export_job = ExportFileBgJob.objects.create(
                project=self.get_project(self.request, self.kwargs),
                bg_job=bg_job,
                case=self.get_case_object(),
                query_args=_undecimal(form.cleaned_data),
                file_type=form.cleaned_data["file_type"],
            )
        export_file_task.delay(export_job_pk=export_job.pk)
        messages.info(
            self.request,
            "Created background job for your file download. "
            "After the file has been generated, you will be able to download it here.",
        )
        return redirect(export_job.get_absolute_url())

    def _form_valid_mutation_distiller(self, form):
        """The form is valid, we are supposed to submit to MutationDistiller."""
        with transaction.atomic():
            # Construct background job objects
            bg_job = BackgroundJob.objects.create(
                name="Submitting case {} to MutationDistiller".format(self.get_case_object().name),
                project=self.get_project(self.request, self.kwargs),
                job_type=DistillerSubmissionBgJob.spec_name,
                user=self.request.user,
            )
            submission_job = DistillerSubmissionBgJob.objects.create(
                project=self.get_project(self.request, self.kwargs),
                bg_job=bg_job,
                case=self.get_case_object(),
                query_args=_undecimal(form.cleaned_data),
            )
        distiller_submission_task.delay(submission_job_pk=submission_job.pk)
        messages.info(
            self.request,
            "Created background job for your MutationDistiller submission. "
            "You can find the link to the MutationDistiller job on this site. "
            "We put your email into the MutationDistiller job so you will get an email once it is done.",
        )
        return redirect(submission_job.get_absolute_url())

    def _form_valid_cadd(self, form):
        """The form is valid, we are supposed to submit to CADD."""
        with transaction.atomic():
            # Construct background job objects
            bg_job = BackgroundJob.objects.create(
                name="Submitting case {} to CADD".format(self.get_case_object().name),
                project=self.get_project(self.request, self.kwargs),
                job_type=CaddSubmissionBgJob.spec_name,
                user=self.request.user,
            )
            cadd_release = "%s-%s" % (
                self.get_case_object().release,
                settings.VARFISH_CADD_SUBMISSION_VERSION,
            )
            submission_job = CaddSubmissionBgJob.objects.create(
                project=self.get_project(self.request, self.kwargs),
                bg_job=bg_job,
                case=self.get_case_object(),
                query_args=_undecimal(form.cleaned_data),
                cadd_version=cadd_release,
            )
        cadd_submission_task.delay(submission_job_pk=submission_job.pk)
        messages.info(
            self.request,
            "Created background job for your CADD submission. "
            "You can find the link to the CADD result on this site.",
        )
        return redirect(submission_job.get_absolute_url())

    def _form_valid_spanr(self, form):
        """The form is valid, we are supposed to submit to SPANR."""
        with transaction.atomic():
            # Construct background job objects
            bg_job = BackgroundJob.objects.create(
                name="Submitting case {} to SPANR".format(self.get_case_object().name),
                project=self.get_project(self.request, self.kwargs),
                job_type=SpanrSubmissionBgJob.spec_name,
                user=self.request.user,
            )
            submission_job = SpanrSubmissionBgJob.objects.create(
                project=self.get_project(self.request, self.kwargs),
                bg_job=bg_job,
                case=self.get_case_object(),
                query_args=_undecimal(form.cleaned_data),
            )
        spanr_submission_task.delay(submission_job_pk=submission_job.pk)
        messages.info(
            self.request,
            "Created background job for your SPANR submission. "
            "You can find the link to the SPANR result on this site.",
        )
        return redirect(submission_job.get_absolute_url())

    def get_initial(self):
        """Put initial data in the form from the previous query if any and push information into template for the
        "welcome back" message."""
        result = self.initial.copy()
        if self.request.method == "GET" and self.get_previous_query():
            # TODO: the code for version conversion needs to be hooked in here
            messages.info(
                self.request,
                ("Welcome back! We have restored your previous query settings from {}.").format(
                    naturaltime(self.get_previous_query().date_created)
                ),
            )
            for key, value in self.get_previous_query().query_settings.items():
                if key == "genomic_region":
                    result[key] = "\n".join(
                        "{}:{:,}-{:,}".format(chrom, start, end)
                        if start is not None and end is not None
                        else chrom
                        for chrom, start, end in value
                    )
                elif key == "prio_hpo_terms":
                    result[key] = "; ".join(value)
                elif isinstance(value, list):
                    result[key] = " ".join(value)
                else:
                    result[key] = value
        return result

    def get_context_data(self, **kwargs):
        """Put the ``Case`` object into the context."""
        context = super().get_context_data(**kwargs)
        context["object"] = self.get_case_object()
        context["num_small_vars"] = context["object"].num_small_vars
        context["variant_set_exists"] = (
            context["object"].smallvariantset_set.filter(state="active").exists()
        )
        context["allow_md_submission"] = True
        # Construct the URL that is assigned to the submit button for the ajax request
        context["submit_button_url"] = reverse(
            "variants:case-filter-results",
            kwargs={"project": context["project"].sodar_uuid, "case": context["object"].sodar_uuid},
        )
        context["load_data_url"] = reverse(
            "variants:case-load-filter-results",
            kwargs={"project": context["project"].sodar_uuid, "case": context["object"].sodar_uuid},
        )
        context["request_previous_job_url"] = reverse(
            "variants:filter-job-previous",
            kwargs={"project": context["project"].sodar_uuid, "case": context["object"].sodar_uuid},
        )
        context["job_status_url"] = reverse(
            "variants:filter-job-status", kwargs={"project": context["project"].sodar_uuid}
        )
        context["query_type"] = self.query_type
        context["settings_restored"] = 1 if self.get_previous_query() else 0
        return context


class CasePrefetchFilterView(
    LoginRequiredMixin,
    LoggedInPermissionMixin,
    ProjectPermissionMixin,
    ProjectContextMixin,
    AlchemyEngineMixin,
    View,
):
    """View for starting a background filter job.

    This view initiates a background filter job and returns its id as JSON.
    """

    permission_required = "variants.view_data"
    slug_url_kwarg = "case"
    slug_field = "sodar_uuid"
    query_type = "case"

    def get(self, *args, **kwargs):
        return self.post(*args, **kwargs)

    def post(self, *args, **kwargs):
        """process the post request. important: data is not cleaned automatically, we must initiate it here."""

        # get case object
        case_object = Case.objects.get(sodar_uuid=kwargs["case"])

        # clean data first
        form = FilterForm(self.request.POST, case=case_object, user=self.request.user)

        if form.is_valid():
            # form is valid, we are supposed to render an HTML table with the results
            with transaction.atomic():
                # Save query parameters
                small_variant_query = SmallVariantQuery.objects.create(
                    case=case_object,
                    user=self.request.user,
                    form_id=form.form_id,
                    form_version=form.form_version,
                    query_settings=_undecimal(form.cleaned_data),
                )
                # Construct background job objects
                bg_job = BackgroundJob.objects.create(
                    name="Running filter query for case {}".format(case_object.name),
                    project=self.get_project(self.request, kwargs),
                    job_type=FilterBgJob.spec_name,
                    user=self.request.user,
                )
                filter_job = FilterBgJob.objects.create(
                    project=self.get_project(self.request, kwargs),
                    bg_job=bg_job,
                    case=case_object,
                    smallvariantquery=small_variant_query,
                )

            # Submit job
            single_case_filter_task.delay(filter_job_pk=filter_job.pk)
            return JsonResponse({"filter_job_uuid": filter_job.sodar_uuid})
        return JsonResponse(form.errors, status=400)


class FilterJobGetStatus(
    LoginRequiredMixin,
    LoggedInPermissionMixin,
    ProjectPermissionMixin,
    ProjectContextMixin,
    AlchemyEngineMixin,
    View,
):
    """View for getting a filter job status.

    This view queries the current status of a filter job and returns it as JSON.
    """

    permission_required = "variants.view_data"
    slug_url_kwarg = "case"
    slug_field = "sodar_uuid"

    def get(self, *args, **kwargs):
        return self.post(*args, **kwargs)

    def post(self, *args, **kwargs):
        try:
            filter_job = FilterBgJob.objects.select_related("bg_job").get(
                sodar_uuid=self.request.GET.get("filter_job_uuid")
            )
            log_entries = reversed(filter_job.bg_job.log_entries.all().order_by("-date_created"))
            return JsonResponse(
                {
                    "status": filter_job.bg_job.status,
                    "messages": [
                        "[{}] {}".format(e.date_created.strftime("%Y-%m-%d %H:%M:%S"), e.message)
                        for e in log_entries
                    ],
                }
            )
        except ObjectDoesNotExist:
            return JsonResponse(
                {
                    "error": "No filter job with UUID {}".format(
                        self.request.GET.get("filter_job_uuid")
                    )
                },
                status=400,
            )
        except ValidationError:
            return JsonResponse(
                {"error": "No valid UUID {}".format(self.request.GET.get("filter_job_uuid"))},
                status=400,
            )


class FilterJobGetPrevious(
    LoginRequiredMixin,
    LoggedInPermissionMixin,
    ProjectPermissionMixin,
    ProjectContextMixin,
    AlchemyEngineMixin,
    View,
):
    """View for getting the ID of the previous filter job.

    This view returns the previous filter job ID (if available) as JSON.
    """

    permission_required = "variants.view_data"
    slug_url_kwarg = "case"
    slug_field = "sodar_uuid"

    def post(self, *args, **kwargs):
        return self.get(*args, **kwargs)

    def get(self, *args, **kwargs):
        filter_job = (
            FilterBgJob.objects.filter(
                smallvariantquery__user=self.request.user, case__sodar_uuid=kwargs["case"]
            )
            .order_by("-bg_job__date_created")
            .first()
        )
        if filter_job:
            return JsonResponse({"filter_job_uuid": filter_job.sodar_uuid})
        return JsonResponse({"filter_job_uuid": None})


class CaseLoadPrefetchedFilterView(
    LoginRequiredMixin,
    LoggedInPermissionMixin,
    ProjectPermissionMixin,
    ProjectContextMixin,
    AlchemyEngineMixin,
    TemplateView,
):
    """View for displaying filter results.

    This view fetches previous query results and renders them in a table.
    """

    template_name = "variants/filter_result/table.html"
    permission_required = "variants.view_data"
    slug_url_kwarg = "case"
    slug_field = "sodar_uuid"
    query_type = "case"

    def post(self, *args, **kwargs):
        return self.get(*args, **kwargs)

    def get_context_data(self, *args, **kwargs):
        """process the post request. important: data is not cleaned automatically, we must initiate it here."""
        result = super().get_context_data()

        # TODO: properly test prioritization
        # TODO: refactor, cleanup, break apart
        # Fetch filter job to display.
        filter_job = FilterBgJob.objects.get(sodar_uuid=self.request.GET["filter_job_uuid"])
        variant_set = filter_job.case.latest_variant_set
        if not variant_set:
            return HttpResponse(
                json.dumps(
                    {
                        "msg": (
                            "Displaying previous filter results failed: no variant set found. "
                            "Possibly the variants and/or the variant set was deleted since the last filtering. "
                            "This is an inconsistent state, please report to the administrators."
                        )
                    }
                ),
                content_type="application/json",
                status=500,
            )

        # Compute number of columns in table for the cards.
        pedigree = filter_job.case.get_filtered_pedigree_with_samples()
        card_colspan = 13 + len(pedigree)

        # Take time while job is running
        before = timezone.now()
        # Get and run query
        query = CaseLoadPrefetchedQuery(
            filter_job.smallvariantquery.case, get_engine(), filter_job.smallvariantquery.id
        )
        with contextlib.closing(query.run(filter_job.smallvariantquery.query_settings)) as results:
            num_results = results.rowcount
            # Get first N rows. This will pop the first N rows! results list will be decreased by N.
            rows = list(
                results.fetchmany(
                    filter_job.smallvariantquery.query_settings.get("result_rows_limit", 200)
                )
            )
        elapsed = timezone.now() - before

        # Annotate with phenotype score if any.
        gene_scores = {
            entry.gene_id: entry.score
            for entry in filter_job.smallvariantquery.smallvariantquerygenescores_set.all()
        }
        if gene_scores:
            card_colspan += 2
            rows = annotate_with_phenotype_scores(rows, gene_scores)

        # Annotate with pathogenicity score if any. MutationTaster can have multiple predictions per variant (for each transcript).
        variant_scores = {}
        for entry in filter_job.smallvariantquery.smallvariantqueryvariantscores_set.all():
            key = entry.variant_key()
            score = variant_scores.get(key)
            if score:
                if entry.score > score[0]:
                    variant_scores[key] = (entry.score, entry.info)
            else:
                variant_scores[key] = (entry.score, entry.info)

        if variant_scores:
            card_colspan += 2
            rows = annotate_with_pathogenicity_scores(rows, variant_scores)

        # Annotate with joint scores if any.
        if gene_scores and variant_scores:
            card_colspan += 2
            rows = annotate_with_joint_scores(rows)

        # Get mapping from HPO term to HpoName object.
        hpoterms = {}
        for hpo in filter_job.smallvariantquery.query_settings.get("prio_hpo_terms", []):
            if hpo.startswith("HP"):
                matches = HpoName.objects.filter(hpo_id=hpo)
                hpoterms[hpo] = matches.first().name if matches else "unknown HPO term"
            else:
                matches = (
                    Hpo.objects.filter(database_id=hpo)
                    .values("database_id")
                    .annotate(names=ArrayAgg("name"))
                )
                if matches:
                    hpoterms[hpo] = re.sub(r"^[#%]?\d+ ", "", matches.first()["names"][0]).split(
                        ";;"
                    )[0]
                else:
                    hpoterms[hpo] = "unknown term"

<<<<<<< HEAD
        extra_annos_header = [field.label for field in list(ExtraAnnoField.objects.all())]
=======
        genomebuild = "GRCh37"
        if rows:
            genomebuild = rows[0]["release"]
>>>>>>> f58fc933

        result.update(
            {
                "genomebuild": genomebuild,
                "user": self.request.user,
                "case": filter_job.smallvariantquery.case,
                "result_rows": rows,
                "result_extra_annos_header" : extra_annos_header,
                "result_count": num_results,
                "elapsed_seconds": elapsed.total_seconds(),
                "database": filter_job.smallvariantquery.query_settings.get(
                    "database_select", "refseq"
                ),
                "pedigree": pedigree,
                "hpoterms": hpoterms,
                "compound_recessive_index": filter_job.smallvariantquery.query_settings.get(
                    "compound_recessive_index", ""
                ),
                "prio_enabled": filter_job.smallvariantquery.query_settings.get(
                    "prio_enabled", False
                ),
                "gene_allowlist": filter_job.smallvariantquery.query_settings.get(
                    "gene_allowlist", []
                ),
                "gene_blocklist": filter_job.smallvariantquery.query_settings.get(
                    "gene_blocklist", []
                ),
                "genomic_region": filter_job.smallvariantquery.query_settings.get(
                    "genomic_region", []
                ),
                "training_mode": 1
                if filter_job.smallvariantquery.query_settings.get("training_mode", False)
                else 0,
                "query_type": self.query_type,
                "has_phenotype_scores": bool(gene_scores),
                "has_pathogenicity_scores": bool(variant_scores),
                "patho_enabled": filter_job.smallvariantquery.query_settings.get(
                    "patho_enabled", False
                ),
                "patho_score": filter_job.smallvariantquery.query_settings.get(
                    "patho_score", False
                ),
                "exac_enabled": filter_job.smallvariantquery.query_settings.get(
                    "exac_enabled", False
                ),
                "thousand_genomes_enabled": filter_job.smallvariantquery.query_settings.get(
                    "thousand_genomes_enabled", False
                ),
                "gnomad_genomes_enabled": filter_job.smallvariantquery.query_settings.get(
                    "gnomad_genomes_enabled", False
                ),
                "gnomad_exomes_enabled": filter_job.smallvariantquery.query_settings.get(
                    "gnomad_exomes_enabled", False
                ),
                "inhouse_enabled": filter_job.smallvariantquery.query_settings.get(
                    "inhouse_enabled", False
                ),
                "card_colspan": card_colspan,
                "logs": [
                    "[{}] {}".format(e.date_created.strftime("%Y-%m-%d %H:%M:%S"), e.message)
                    for e in filter_job.bg_job.log_entries.all().order_by("date_created")
                ],
            },
        )

        return result


class ProjectCasesLoadPrefetchedFilterView(
    LoginRequiredMixin,
    LoggedInPermissionMixin,
    ProjectPermissionMixin,
    ProjectContextMixin,
    AlchemyEngineMixin,
    View,
):
    """View for displaying project cases filter results.

    This view fetches previous query results and renders them in a table.
    """

    template_name = "variants/filter_result/table.html"
    permission_required = "variants.view_data"
    slug_url_kwarg = "case"
    slug_field = "sodar_uuid"
    query_type = "project"

    def get(self, *args, **kwargs):
        """process the post request. important: data is not cleaned automatically, we must initiate it here."""

        filter_job = ProjectCasesFilterBgJob.objects.get(
            sodar_uuid=self.request.GET["filter_job_uuid"]
        )

        # Take time while job is running
        before = timezone.now()
        cohort = getattr(filter_job, "cohort")
        # Get and run query
        query = ProjectLoadPrefetchedQuery(
            cohort or filter_job.projectcasessmallvariantquery.project,
            get_engine(),
            filter_job.projectcasessmallvariantquery.id,
            user=self.request.user,
        )

        # get all rows and then inflate them with all member per case and then cut them down. we can't know the length
        # of the results beforehand. it looks inefficient, but a quick try showed that it isn't much slower.
        with contextlib.closing(
            query.run(filter_job.projectcasessmallvariantquery.query_settings)
        ) as results:
            _rows = results.fetchall()
            missed_records = filter_job.projectcasessmallvariantquery.query_results.count() - len(
                _rows
            )
            rows = []
            cases_per_gene = defaultdict(set)
            for row in _rows:
                # Collect cases per gene
                cases_per_gene[row.gene_id].add(row.case_uuid)
                for sample in sorted(row.genotype.keys()):
                    row = RowWithSampleProxy(row, sample)
                    row = RowWithAffectedCasesPerGene(row)
                    rows.append(row)
            # Assign cases per gene count after collecting the cases per gene
            for row in rows:
                row._self_affected_cases_per_gene = len(cases_per_gene[row.gene_id])
            elapsed = timezone.now() - before

        # Annotate with pathogenicity score if any. MutationTaster can have multiple predictions per variant (for each transcript).
        variant_scores = {}
        for (
            entry
        ) in (
            filter_job.projectcasessmallvariantquery.projectcasessmallvariantqueryvariantscores_set.all()
        ):
            key = entry.variant_key()
            score = variant_scores.get(key)
            if score:
                if entry.score > score[0]:
                    variant_scores[key] = (entry.score, entry.info)
            else:
                variant_scores[key] = (entry.score, entry.info)

        card_colspan = 17
        if variant_scores:
            card_colspan += 2
            rows = annotate_with_pathogenicity_scores(rows, variant_scores)

        return render(
            self.request,
            self.template_name,
            self.get_context_data(
                result_rows=rows[
                    : filter_job.projectcasessmallvariantquery.query_settings.get(
                        "result_rows_limit", 200
                    )
                ],
                result_count=len(rows),
                elapsed_seconds=elapsed.total_seconds(),
                cohort=cohort,
                missed_records=missed_records,
                training_mode=1
                if filter_job.projectcasessmallvariantquery.query_settings.get(
                    "training_mode", False
                )
                else 0,
                exac_enabled=filter_job.projectcasessmallvariantquery.query_settings.get(
                    "exac_enabled", False
                ),
                thousand_genomes_enabled=filter_job.projectcasessmallvariantquery.query_settings.get(
                    "thousand_genomes_enabled", False
                ),
                gnomad_genomes_enabled=filter_job.projectcasessmallvariantquery.query_settings.get(
                    "gnomad_genomes_enabled", False
                ),
                gnomad_exomes_enabled=filter_job.projectcasessmallvariantquery.query_settings.get(
                    "gnomad_exomes_enabled", False
                ),
                inhouse_enabled=filter_job.projectcasessmallvariantquery.query_settings.get(
                    "inhouse_enabled", False
                ),
                database=filter_job.projectcasessmallvariantquery.query_settings.get(
                    "database_select", False
                ),
                query_type=self.query_type,
                has_pathogenicity_scores=bool(variant_scores),
                patho_enabled=filter_job.projectcasessmallvariantquery.query_settings.get(
                    "patho_enabled", False
                ),
                patho_score=filter_job.projectcasessmallvariantquery.query_settings.get(
                    "patho_score", False
                ),
                card_colspan=card_colspan,
                logs=[
                    "[{}] {}".format(e.date_created.strftime("%Y-%m-%d %H:%M:%S"), e.message)
                    for e in filter_job.bg_job.log_entries.all().order_by("date_created")
                ],
            ),
        )


class ProjectCasesFilterView(
    LoginRequiredMixin,
    LoggedInPermissionMixin,
    ProjectPermissionMixin,
    ProjectContextMixin,
    AlchemyEngineMixin,
    FormView,
):
    """Filter all cases in a project at once.

    This allows to take a cohort-based view on the data, e.g., screening certain genes in all
    donors of a cohort.
    """

    #: Use Project proxy model that is aware of cases.
    project_class = CaseAwareProject

    template_name = "variants/filter.html"
    permission_required = "variants.view_data"
    form_class = ProjectCasesFilterForm
    success_url = "."
    query_type = "project"

    def __init__(self, *args, **kwargs):
        super().__init__(*args, **kwargs)
        self._alchemy_engine = None
        self._previous_query = None
        self._cohort = None

    def get_cohort(self):
        if not self._cohort:
            cohort = self.kwargs.get("cohort")
            self._cohort = Cohort.objects.get(sodar_uuid=cohort) if cohort else None
        return self._cohort

    def get_previous_query(self):
        if not self._previous_query:
            project = self.get_project(self.request, self.kwargs)
            cohort = self.get_cohort()
            user = self.request.user
            if "job" in self.kwargs:
                filter_job = ProjectCasesFilterBgJob.objects.get(sodar_uuid=self.kwargs["job"])
            else:
                # When cohort is None, this will return last "default" projectcases query.
                # Otherwise it will return last cohort query for this user.
                filter_job = (
                    ProjectCasesFilterBgJob.objects.filter(
                        project=project, bg_job__user=self.request.user, cohort=cohort
                    )
                    .order_by("-bg_job__date_created")
                    .first()
                )
            if filter_job:
                self._previous_query = filter_job.projectcasessmallvariantquery
        return self._previous_query

    def get_form_kwargs(self):
        result = super().get_form_kwargs()
        result["project"] = self.get_project(self.request, self.kwargs)
        result["user"] = self.request.user
        result["cohort"] = self.get_cohort()
        return result

    def form_valid(self, form):
        """Main branching point either render result or create an asychronous job."""
        if form.cleaned_data["submit"] == "download":
            return self._form_valid_file(form)

    def _form_valid_file(self, form):
        """The form is valid, we want to asynchronously build a file for later download."""
        with transaction.atomic():
            # Construct background job objects
            bg_job = BackgroundJob.objects.create(
                name="Create {} file for cases in project".format(form.cleaned_data["file_type"]),
                project=self.get_project(self.request, self.kwargs),
                job_type=ExportProjectCasesFileBgJob.spec_name,
                user=self.request.user,
            )
            export_job = ExportProjectCasesFileBgJob.objects.create(
                project=self.get_project(self.request, self.kwargs),
                cohort=self.get_cohort(),
                bg_job=bg_job,
                query_args=_undecimal(form.cleaned_data),
                file_type=form.cleaned_data["file_type"],
            )
        export_project_cases_file_task.delay(export_job_pk=export_job.pk)
        messages.info(
            self.request,
            "Created background job for your file download. "
            "After the file has been generated, you will be able to download it here.",
        )
        return redirect(export_job.get_absolute_url())

    def get_initial(self):
        """Put initial data in the form from the previous query if any and push information into template for the
        "welcome back" message."""
        result = self.initial.copy()
        if self.request.method == "GET" and self.get_previous_query():
            # TODO: the code for version conversion needs to be hooked in here
            messages.info(
                self.request,
                ("Welcome back! We have restored your previous query settings from {}.").format(
                    naturaltime(self.get_previous_query().date_created)
                ),
            )
            for key, value in self.get_previous_query().query_settings.items():
                if key == "genomic_region":
                    result[key] = "\n".join(
                        "{}:{:,}-{:,}".format(chrom, start, end)
                        if start is not None and end is not None
                        else chrom
                        for chrom, start, end in value
                    )
                elif isinstance(value, list):
                    result[key] = " ".join(value)
                else:
                    result[key] = value
        return result

    def get_context_data(self, **kwargs):
        context = super().get_context_data(**kwargs)
        context["cohort"] = self.get_cohort()
        context["num_small_vars"] = context["project"].num_small_vars()
        context["variant_set_exists"] = (
            context["project"].case_set.filter(smallvariantset__state="active").exists()
        )
        context["submit_button_url"] = reverse(
            "variants:project-cases-filter-results",
            kwargs={"project": context["project"].sodar_uuid},
        )
        context["load_data_url"] = reverse(
            "variants:project-cases-load-filter-results",
            kwargs={"project": context["project"].sodar_uuid},
        )
        if context["cohort"]:
            context["request_previous_job_url"] = reverse(
                "variants:project-cases-filter-job-previous-cohort",
                kwargs={
                    "project": context["project"].sodar_uuid,
                    "cohort": context["cohort"].sodar_uuid,
                },
            )
        else:
            context["request_previous_job_url"] = reverse(
                "variants:project-cases-filter-job-previous",
                kwargs={"project": context["project"].sodar_uuid},
            )
        context["job_status_url"] = reverse(
            "variants:project-cases-filter-job-status",
            kwargs={"project": context["project"].sodar_uuid},
        )
        context["query_type"] = self.query_type
        context["settings_restored"] = 1 if self.get_previous_query() else 0
        return context


class ProjectCasesPrefetchFilterView(
    LoginRequiredMixin,
    LoggedInPermissionMixin,
    ProjectPermissionMixin,
    ProjectContextMixin,
    AlchemyEngineMixin,
    View,
):
    """View for starting a background joint filter job.

    This view initiates a background joint filter job and returns its id as JSON.
    """

    permission_required = "variants.view_data"
    slug_url_kwarg = "case"
    slug_field = "sodar_uuid"
    query_type = "project"

    def post(self, *args, **kwargs):
        return self.get(*args, **kwargs)

    def get(self, *args, **kwargs):
        """process the post request. important: data is not cleaned automatically, we must initiate it here."""

        # get current CaseAwareProject
        project = CaseAwareProject.objects.get(pk=self.get_project(self.request, self.kwargs).pk)

        cohort = self.request.POST.get("cohort")
        if cohort:
            cohort = Cohort.objects.get(sodar_uuid=cohort)

        # clean data first
        form = ProjectCasesFilterForm(
            self.request.POST, project=project, user=self.request.user, cohort=cohort
        )

        if form.is_valid():
            # form is valid, we are supposed to render an HTML table with the results
            with transaction.atomic():
                # Save query parameters
                small_variant_query = ProjectCasesSmallVariantQuery.objects.create(
                    project=project,
                    user=self.request.user,
                    form_id=form.form_id,
                    form_version=form.form_version,
                    query_settings=_undecimal(form.cleaned_data),
                )
                # Construct background job objects
                bg_job = BackgroundJob.objects.create(
                    name="Running filter query for project",
                    project=project,
                    job_type=ProjectCasesFilterBgJob.spec_name,
                    user=self.request.user,
                )
                data = {
                    "project": project,
                    "bg_job": bg_job,
                    "projectcasessmallvariantquery": small_variant_query,
                }
                if cohort:
                    data["cohort"] = cohort
                filter_job = ProjectCasesFilterBgJob.objects.create(**data)

            # Submit job
            project_cases_filter_task.delay(project_cases_filter_job_pk=filter_job.pk)
            return JsonResponse({"filter_job_uuid": filter_job.sodar_uuid})
        return JsonResponse(form.errors, status=400)


class ProjectCasesFilterJobGetStatus(
    LoginRequiredMixin,
    LoggedInPermissionMixin,
    ProjectPermissionMixin,
    ProjectContextMixin,
    AlchemyEngineMixin,
    View,
):
    """View for getting a joint filter job status.

    This view queries the current status of a joint filter job and returns it as JSON.
    """

    permission_required = "variants.view_data"
    slug_url_kwarg = "case"
    slug_field = "sodar_uuid"

    def get(self, *args, **kwargs):
        try:
            filter_job = ProjectCasesFilterBgJob.objects.select_related("bg_job").get(
                sodar_uuid=self.request.GET["filter_job_uuid"]
            )
            log_entries = reversed(filter_job.bg_job.log_entries.all().order_by("-date_created"))
            return JsonResponse(
                {
                    "status": filter_job.bg_job.status,
                    "messages": [
                        "[{}] {}".format(e.date_created.strftime("%Y-%m-%d %H:%M:%S"), e.message)
                        for e in log_entries
                    ],
                }
            )
        except ObjectDoesNotExist:
            return JsonResponse(
                {"error": "No filter job with UUID {}".format(self.request.GET["filter_job_uuid"])},
                status=400,
            )
        except ValidationError:
            return JsonResponse(
                {"error": "No valid UUID {}".format(self.request.GET["filter_job_uuid"])},
                status=400,
            )


class ProjectCasesFilterJobGetPrevious(
    LoginRequiredMixin,
    LoggedInPermissionMixin,
    ProjectPermissionMixin,
    ProjectContextMixin,
    AlchemyEngineMixin,
    View,
):
    """View for getting the ID of the previous joint filter job.

    This view returns the previous joint filter job ID (if available) as JSON.
    """

    permission_required = "variants.view_data"
    slug_url_kwarg = "case"
    slug_field = "sodar_uuid"

    def get(self, *args, **kwargs):
        project = self.get_project(self.request, self.kwargs)
        cohort_uuid = self.kwargs.get("cohort")
        cohort = Cohort.objects.get(sodar_uuid=cohort_uuid) if cohort_uuid else None
        if settings.KIOSK_MODE:
            user = User.get_kiosk_user()
        filter_job = (
            ProjectCasesFilterBgJob.objects.filter(
                project=project, bg_job__user=self.request.user, cohort=cohort
            )
            .order_by("-bg_job__date_created")
            .first()
        )
        if filter_job:
            return JsonResponse({"filter_job_uuid": filter_job.sodar_uuid})
        return JsonResponse({"filter_job_uuid": None})


def status_level(status):
    """Return int level of highest clinvar status/pathogenicity from iterable of clinvar status strings."""
    for i, ref in enumerate(FILTER_FORM_TRANSLATE_CLINVAR_STATUS.values()):
        if ref == status:
            return i
    return len(FILTER_FORM_TRANSLATE_CLINVAR_STATUS.values())


def sig_level(significance):
    """Return int level of highest pathogenicity from iterable of pathogenicity strings."""
    for i, ref in enumerate(FILTER_FORM_TRANSLATE_SIGNIFICANCE.values()):
        if ref.replace(" ", "_") == significance:
            return i
    return len(FILTER_FORM_TRANSLATE_SIGNIFICANCE.values())


class SmallVariantDetails(
    LoginRequiredMixin,
    LoggedInPermissionMixin,
    ProjectPermissionMixin,
    ProjectContextMixin,
    FrequencyMixin,
    ExtraAnnosMixin,
    AlchemyEngineMixin,
    DetailView,
):
    """Render details card of small variants.

    Most of this information comes directly from our database but some is also loaded from web services.  If these
    web services are not configured, this information is not loaded or displayed.
    """

    permission_required = "variants.view_data"
    template_name = "variants/variant_details.html"
    model = Case
    slug_url_kwarg = "case"
    slug_field = "sodar_uuid"

    def get_queryset(self):
        cohort = self.kwargs.get("cohort")
        if cohort:
            return Cohort.objects.get(sodar_uuid=cohort).get_accessible_cases_for_user(
                self.request.user
            )
        return super().get_queryset()

    def _load_knowngene_aa(self, query_kwargs):
        """Load the UCSC knownGeneAA conservation alignment information."""
        query = KnownGeneAAQuery(self.get_alchemy_engine())
        result = []
        with contextlib.closing(query.run(query_kwargs)) as _result:
            for entry in _result:
                result.append(
                    {
                        "chromosome": entry.chromosome,
                        "start": entry.start,
                        "end": entry.end,
                        "alignment": entry.alignment,
                    }
                )
        return result

    def _load_clinvar(self, query_kwargs):
        """Load clinvar information"""
        filter_args = {
            "release": query_kwargs["release"],
            "chromosome": query_kwargs["chromosome"],
            "start": int(query_kwargs["start"]),
            "end": int(query_kwargs["end"]),
            "reference": query_kwargs["reference"],
            "alternative": query_kwargs["alternative"],
        }
        records = Clinvar.objects.filter(**filter_args)
        if records:
            return records.first()
        else:
            return None

    def _load_small_var(self, kwargs):
        return SmallVariant.objects.filter(
            case_id=self.object.pk,
            release=kwargs["release"],
            chromosome=kwargs["chromosome"],
            start=kwargs["start"],
            end=kwargs["end"],
            reference=kwargs["reference"],
            alternative=kwargs["alternative"],
        ).first()

    def _load_molecular_impact(self, kwargs):
        """Load molecular impact from Jannovar REST API if configured."""
        if not settings.VARFISH_ENABLE_JANNOVAR:
            return []

        url_tpl = (
            "%(base_url)sannotate-var/%(database)s/%(genome)s/%(chromosome)s/%(position)s/%(reference)s/"
            "%(alternative)s"
        )
        genome = {"GRCh37": "hg19", "GRCh38": "hg38"}.get(kwargs["release"], "hg19")
        url = url_tpl % {
            "base_url": settings.VARFISH_JANNOVAR_REST_API_URL,
            "database": kwargs["database"],
            "genome": genome,
            "chromosome": kwargs["chromosome"],
            "position": kwargs["start"],
            "reference": kwargs["reference"],
            "alternative": kwargs["alternative"],
        }
        try:
            res = requests.request(method="get", url=url)
            if not res.status_code == 200:
                raise ConnectionError(
                    "ERROR: Server responded with status {} and message {}".format(
                        res.status_code, res.text
                    )
                )
            else:
                return res.json()
        except requests.ConnectionError as e:
            raise ConnectionError(
                "ERROR: Server at {} not responding.".format(settings.VARFISH_JANNOVAR_REST_API_URL)
            ) from e

    def _get_population_freqs(self, kwargs):
        if kwargs.get("chromosome") == "MT":
            return {}
        result = {
            "populations": ("AFR", "AMR", "ASJ", "EAS", "FIN", "NFE", "OTH", "SAS", "Total"),
            "pop_freqs": {},
        }
        db_infos = {
            "gnomadexomes": "gnomAD Exomes",
            "gnomadgenomes": "gnomAD Genomes",
            "exac": "ExAC",
            "thousandgenomes": "1000GP",
        }
        frequencies = self.get_frequencies(kwargs)
        for key, label in db_infos.items():
            pop_freqs = {}
            for pop in result["populations"]:
                pop_freqs.setdefault(pop, {})["hom"] = getattr(
                    frequencies[key],
                    "hom%s" % ("_%s" % pop.lower() if not pop == "Total" else ""),
                    0,
                )
                pop_freqs.setdefault(pop, {})["het"] = getattr(
                    frequencies[key],
                    "het%s" % ("_%s" % pop.lower() if not pop == "Total" else ""),
                    0,
                )
                pop_freqs.setdefault(pop, {})["hemi"] = getattr(
                    frequencies[key],
                    "hemi%s" % ("_%s" % pop.lower() if not pop == "Total" else ""),
                    0,
                )
                pop_freqs.setdefault(pop, {})["af"] = getattr(
                    frequencies[key],
                    "af%s" % ("_%s" % pop.lower() if not pop == "Total" else ""),
                    0.0,
                )
                if key.startswith("gnomad"):
                    pop_freqs.setdefault(pop, {})["controls_het"] = getattr(
                        frequencies[key],
                        "controls_het%s" % ("_%s" % pop.lower() if not pop == "Total" else ""),
                        0,
                    )
                    pop_freqs.setdefault(pop, {})["controls_hom"] = getattr(
                        frequencies[key],
                        "controls_hom%s" % ("_%s" % pop.lower() if not pop == "Total" else ""),
                        0,
                    )
                    pop_freqs.setdefault(pop, {})["controls_hemi"] = getattr(
                        frequencies[key],
                        "controls_hemi%s" % ("_%s" % pop.lower() if not pop == "Total" else ""),
                        0,
                    )
                    pop_freqs.setdefault(pop, {})["controls_af"] = getattr(
                        frequencies[key],
                        "controls_af%s" % ("_%s" % pop.lower() if not pop == "Total" else ""),
                        0.0,
                    )
            result["pop_freqs"][label] = pop_freqs
        inhouse = SmallVariantSummary.objects.filter(
            release=kwargs["release"],
            chromosome=kwargs["chromosome"],
            start=int(kwargs["start"]),
            end=int(kwargs["end"]),
            reference=kwargs["reference"],
            alternative=kwargs["alternative"],
        )
        result["inhouse_freq"] = {}
        if inhouse and not settings.KIOSK_MODE:
            hom = getattr(inhouse[0], "count_hom_alt", 0)
            het = getattr(inhouse[0], "count_het", 0)
            hemi = getattr(inhouse[0], "count_hemi_alt", 0)
            result["inhouse_freq"] = {
                "hom": hom,
                "het": het,
                "hemi": hemi,
                "carriers": hom + het + hemi,
            }
        return result

    def _get_mitochondrial_freqs(self, kwargs):
        if not kwargs.get("chromosome") == "MT":
            return {}
        result = {
            "vars": {db: dict() for db in MT_DB_INFO},
            "an": {db: 0 for db in MT_DB_INFO},
            "is_triallelic": False,
            "dloop": False,
        }
        for dbname, db in MT_DB_INFO.items():
            singles = {
                "A": {"ac": 0, "af": 0.0, "ac_het": 0, "ac_hom": 0},
                "C": {"ac": 0, "af": 0.0, "ac_het": 0, "ac_hom": 0},
                "G": {"ac": 0, "af": 0.0, "ac_het": 0, "ac_hom": 0},
                "T": {"ac": 0, "af": 0.0, "ac_het": 0, "ac_hom": 0},
            }
            an = 0
            multis = (
                {kwargs.get("reference"): {"ac": 0, "af": 0.0, "ac_het": 0, "ac_hom": 0}}
                if len(kwargs.get("reference")) > 1
                else {}
            )
            alts = db.objects.filter(
                release=kwargs["release"],
                chromosome=kwargs["chromosome"],
                start=int(kwargs["start"]),
                end=int(kwargs["end"]),
                reference=kwargs["reference"],
            )
            if alts:
                an = alts[0].an
                ref_count = an
                for alt in alts:
                    if dbname == "HelixMTdb" and kwargs["alternative"] == alt.alternative:
                        result["is_triallelic"] = alt.is_triallelic
                    if dbname == "mtDB" and kwargs["alternative"] == alt.alternative:
                        result["dloop"] = alt.location == "D-loop"
                    assert an == alt.an
                    ref_count -= (alt.ac_hom + alt.ac_het) if dbname == "HelixMTdb" else alt.ac
                    if len(alt.alternative) == 1:
                        if dbname == "HelixMTdb":
                            singles[alt.alternative]["ac_hom"] = alt.ac_hom
                            singles[alt.alternative]["ac_het"] = alt.ac_het
                        else:
                            singles[alt.alternative]["ac"] = alt.ac
                        singles[alt.alternative]["af"] = alt.af
                    else:
                        if dbname == "HelixMTdb":
                            multis[alt.alternative] = {
                                "af": alt.af,
                                "ac_het": alt.ac_het,
                                "ac_hom": alt.ac_hom,
                            }
                        else:
                            multis[alt.alternative] = {
                                "ac": alt.ac,
                                "af": alt.af,
                            }
                        # Add allele to other databases if it does not exist there yet
                        for other_db in set(MT_DB_INFO).difference({dbname}):
                            result["vars"][other_db].setdefault(
                                alt.alternative, {"ac": 0, "af": 0.0, "ac_hom": 0, "ac_het": 0}
                            )
                assert singles[kwargs.get("reference")]["ac"] == 0
                assert singles[kwargs.get("reference")]["ac_het"] == 0
                assert singles[kwargs.get("reference")]["ac_hom"] == 0
                assert singles[kwargs.get("reference")]["af"] == 0.0
                if len(kwargs.get("reference")) == 1:
                    if dbname == "HelixMTdb":
                        singles[kwargs.get("reference")]["ac_hom"] = ref_count
                        singles[kwargs.get("reference")]["ac_het"] = 0
                    else:
                        singles[kwargs.get("reference")]["ac"] = ref_count
                    singles[kwargs.get("reference")]["af"] = ref_count / an
                else:
                    if dbname == "HelixMTdb":
                        multis[kwargs.get("reference")]["ac_hom"] = ref_count
                        multis[kwargs.get("reference")]["ac_het"] = 0
                    else:
                        multis[kwargs.get("reference")]["ac"] = ref_count
                    multis[kwargs.get("reference")]["af"] = ref_count / an
            result["vars"][dbname].update(singles)
            result["vars"][dbname].update(multis)
            result["an"][dbname] = an
        # Make sure indels are sorted
        for dbname, data in result["vars"].items():
            result["vars"][dbname] = sorted(
                data.items(), key=lambda x: (("0" if len(x[0]) == 1 else "1") + x[0], x[1])
            )
        return result

    def _load_variant_comments(self):
        return SmallVariantComment.objects.select_related("user").filter(
            case=self.object,
            release=self.kwargs["release"],
            chromosome=self.kwargs["chromosome"],
            start=int(self.kwargs["start"]),
            end=int(self.kwargs["end"]),
            reference=self.kwargs["reference"],
            alternative=self.kwargs["alternative"],
        )

    def _load_variant_flags(self):
        return SmallVariantFlags.objects.filter(
            case=self.object,
            release=self.kwargs["release"],
            chromosome=self.kwargs["chromosome"],
            start=int(self.kwargs["start"]),
            end=int(self.kwargs["end"]),
            reference=self.kwargs["reference"],
            alternative=self.kwargs["alternative"],
        ).first()

    def get_context_data(self, object):
        result = super().get_context_data(*self.args, **self.kwargs)
        result["database"] = self.kwargs["database"]
        result["clinvar"] = self._load_clinvar(self.kwargs)
        result["knowngeneaa"] = self._load_knowngene_aa(self.kwargs)
        result["small_var"] = self._load_small_var(self.kwargs)
        result["effect_details"] = self._load_molecular_impact(self.kwargs)
        result["extra_annos"] = self.get_extra_annos(self.kwargs)
        if self.request.GET.get("render_full", "no").lower() in ("yes", "true"):
            result["base_template"] = "projectroles/base.html"
        else:
            result["base_template"] = "empty_base.html"
        result.update(self._get_population_freqs(self.kwargs))
        result["mitochondrial_freqs"] = self._get_mitochondrial_freqs(self.kwargs)
        result["gene"] = get_gene_infos(
            self.kwargs["database"], self.kwargs["gene_id"], self.kwargs["ensembl_transcript_id"]
        )
        entrez_id = result["small_var"].refseq_gene_id
        result["ncbi_summary"] = NcbiGeneInfo.objects.filter(entrez_id=entrez_id).first()
        result["ncbi_gene_rifs"] = NcbiGeneRif.objects.filter(entrez_id=entrez_id).order_by("pk")
        result["comments"] = self._load_variant_comments()
        result["flags"] = self._load_variant_flags()
        result["training_mode"] = int(self.kwargs["training_mode"])
        result["user"] = self.request.user
        return result


class BackgroundJobListView(
    LoginRequiredMixin,
    LoggedInPermissionMixin,
    SingleObjectMixin,
    SingleObjectTemplateResponseMixin,
    ProjectPermissionMixin,
    ProjectContextMixin,
    ListView,
):
    """Display list of export jobs for case.
    """

    permission_required = "variants.view_data"
    template_name = "variants/background_job_list.html"
    model = Case
    slug_url_kwarg = "case"
    slug_field = "sodar_uuid"

    def get(self, *args, **kwargs):
        self.object = self.get_object()
        return super().get(*args, **kwargs)


class SyncJobDetailView(
    LoginRequiredMixin,
    LoggedInPermissionMixin,
    ProjectPermissionMixin,
    ProjectContextMixin,
    DetailView,
):
    """Display status and further details of the sync-project-upstream background job.
    """

    permission_required = "variants.view_data"
    template_name = "variants/sync_job_detail.html"
    model = SyncCaseListBgJob
    slug_url_kwarg = "job"
    slug_field = "sodar_uuid"


class ImportVariantsJobDetailView(
    LoginRequiredMixin,
    LoggedInPermissionMixin,
    ProjectPermissionMixin,
    ProjectContextMixin,
    DetailView,
):
    """Display status and further details of the import case background job.
    """

    permission_required = "variants.view_data"
    template_name = "variants/import_job_detail.html"
    model = ImportVariantsBgJob
    slug_url_kwarg = "job"
    slug_field = "sodar_uuid"


class CaseDeleteJobDetailView(
    LoginRequiredMixin,
    LoggedInPermissionMixin,
    ProjectPermissionMixin,
    ProjectContextMixin,
    DetailView,
):
    """Display status and further details of the import case background job.
    """

    permission_required = "variants.view_data"
    template_name = "variants/case_delete_job_detail.html"
    model = DeleteCaseBgJob
    slug_url_kwarg = "job"
    slug_field = "sodar_uuid"

    def get(self, *args, **kwargs):
        try:
            self.object = self.get_object()
            return super().get(*args, **kwargs)
        # Object is not available when case was deleted successfully
        except Exception:
            messages.info(self.request, "Case deleted successfully.")
            return redirect(
                reverse("variants:case-list", kwargs={"project": self.get_project().sodar_uuid})
            )


class ExportFileJobDetailView(
    LoginRequiredMixin,
    LoggedInPermissionMixin,
    ProjectPermissionMixin,
    ProjectContextMixin,
    DetailView,
):
    """Display status and further details of the file export background job.
    """

    permission_required = "variants.view_data"
    template_name = "variants/export_job_detail.html"
    model = ExportFileBgJob
    slug_url_kwarg = "job"
    slug_field = "sodar_uuid"

    def get_context_data(self, *args, **kwargs):
        result = super().get_context_data(*args, **kwargs)
        result["resubmit_form"] = ExportFileResubmitForm(
            initial={"file_type": result["object"].query_args["file_type"]}
        )
        return result


class ExportFileJobResubmitView(
    LoginRequiredMixin,
    LoggedInPermissionMixin,
    ProjectPermissionMixin,
    ProjectContextMixin,
    FormView,
):
    """Resubmit export file job."""

    permission_required = "variants.view_data"
    form_class = ExportFileResubmitForm

    def form_valid(self, form):
        job = get_object_or_404(ExportFileBgJob, sodar_uuid=self.kwargs["job"])
        with transaction.atomic():
            bg_job = BackgroundJob.objects.create(
                name="Create {} file for case {} (Resubmission)".format(
                    form.cleaned_data["file_type"], job.case
                ),
                project=job.bg_job.project,
                job_type=ExportFileBgJob.spec_name,
                user=self.request.user,
            )
            export_job = ExportFileBgJob.objects.create(
                project=job.project,
                bg_job=bg_job,
                case=job.case,
                query_args={**job.query_args, "file_type": form.cleaned_data["file_type"]},
                file_type=form.cleaned_data["file_type"],
            )
        export_file_task.delay(export_job_pk=export_job.pk)
        return redirect(export_job.get_absolute_url())


class ExportProjectCasesFileJobDownloadView(
    LoginRequiredMixin,
    LoggedInPermissionMixin,
    ProjectPermissionMixin,
    ProjectContextMixin,
    DetailView,
):
    """Download the file generated, if generated.

    Otherwise, thrown 404.
    """

    http_method_names = ["get"]

    permission_required = "variants.view_data"
    template_name = "variants/export_project_cases_job_detail.html"
    model = ExportProjectCasesFileBgJob
    slug_url_kwarg = "job"
    slug_field = "sodar_uuid"

    def get(self, *args, **kwargs):
        try:
            content_types = {
                "tsv": "text/tab-separated-values",
                "vcf": "text/plain+gzip",
                "xlsx": "application/vnd.openxmlformats-officedocument.spreadsheetml.sheet",
            }
            extensions = {"tsv": ".tsv", "vcf": ".vcf.gz", "xlsx": ".xlsx"}
            obj = self.get_object()
            response = HttpResponse(
                obj.export_result.payload, content_type=content_types[obj.file_type]
            )
            response["Content-Disposition"] = 'attachment; filename="%(name)s%(ext)s"' % {
                "name": "varfish_%s_%s"
                % (timezone.now().strftime("%Y-%m-%d_%H:%M:%S.%f"), obj.project.sodar_uuid),
                "ext": extensions[obj.file_type],
            }
            return response
        except ObjectDoesNotExist as e:
            raise Http404("File has not been generated (yet)!") from e


class ExportProjectCasesFileJobDetailView(
    LoginRequiredMixin,
    LoggedInPermissionMixin,
    ProjectPermissionMixin,
    ProjectContextMixin,
    DetailView,
):
    """Display status and further details of the file export background job.
    """

    permission_required = "variants.view_data"
    template_name = "variants/export_project_cases_job_detail.html"
    model = ExportProjectCasesFileBgJob
    slug_url_kwarg = "job"
    slug_field = "sodar_uuid"

    def get_context_data(self, *args, **kwargs):
        result = super().get_context_data(*args, **kwargs)
        result["resubmit_form"] = ExportProjectCasesFileResubmitForm(
            initial={"file_type": result["object"].query_args["file_type"]}
        )
        return result


class ExportProjectCasesFileJobResubmitView(
    LoginRequiredMixin,
    LoggedInPermissionMixin,
    ProjectPermissionMixin,
    ProjectContextMixin,
    FormView,
):
    """Resubmit export file job."""

    permission_required = "variants.view_data"
    form_class = ExportProjectCasesFileResubmitForm

    def form_valid(self, form):
        job = get_object_or_404(ExportProjectCasesFileBgJob, sodar_uuid=self.kwargs["job"])
        with transaction.atomic():
            bg_job = BackgroundJob.objects.create(
                name="Create {} file for all cases in project (Resubmission)".format(
                    form.cleaned_data["file_type"]
                ),
                project=job.bg_job.project,
                job_type=ExportProjectCasesFileBgJob.spec_name,
                user=self.request.user,
            )
            export_job = ExportProjectCasesFileBgJob.objects.create(
                project=job.project,
                bg_job=bg_job,
                cohort=job.cohort,
                query_args={**job.query_args, "file_type": form.cleaned_data["file_type"]},
                file_type=form.cleaned_data["file_type"],
            )
        export_project_cases_file_task.delay(export_job_pk=export_job.pk)
        return redirect(export_job.get_absolute_url())


class ExportFileJobDownloadView(
    LoginRequiredMixin,
    LoggedInPermissionMixin,
    ProjectPermissionMixin,
    ProjectContextMixin,
    DetailView,
):
    """Download the file generated, if generated.

    Otherwise, thrown 404.
    """

    http_method_names = ["get"]

    permission_required = "variants.view_data"
    template_name = "variants/export_job_detail.html"
    model = ExportFileBgJob
    slug_url_kwarg = "job"
    slug_field = "sodar_uuid"

    def get(self, *args, **kwargs):
        try:
            content_types = {
                "tsv": "text/tab-separated-values",
                "vcf": "text/plain+gzip",
                "xlsx": "application/vnd.openxmlformats-officedocument.spreadsheetml.sheet",
            }
            extensions = {"tsv": ".tsv", "vcf": ".vcf.gz", "xlsx": ".xlsx"}
            obj = self.get_object()
            response = HttpResponse(
                obj.export_result.payload, content_type=content_types[obj.file_type]
            )
            response["Content-Disposition"] = 'attachment; filename="%(name)s%(ext)s"' % {
                "name": "varfish_%s_%s"
                % (timezone.now().strftime("%Y-%m-%d_%H:%M:%S.%f"), obj.case.sodar_uuid),
                "ext": extensions[obj.file_type],
            }
            return response
        except ObjectDoesNotExist as e:
            raise Http404("File has not been generated (yet)!") from e


class DistillerSubmissionJobDetailView(
    LoginRequiredMixin,
    LoggedInPermissionMixin,
    ProjectPermissionMixin,
    ProjectContextMixin,
    DetailView,
):
    """Display status and further details of the MutationDistiller submission background job."""

    permission_required = "variants.view_data"
    template_name = "variants/distiller_job_detail.html"
    model = DistillerSubmissionBgJob
    slug_url_kwarg = "job"
    slug_field = "sodar_uuid"

    def get_context_data(self, *args, **kwargs):
        result = super().get_context_data(*args, **kwargs)
        result["resubmit_form"] = EmptyForm()
        return result


class DistillerSubmissionJobResubmitView(
    LoginRequiredMixin,
    LoggedInPermissionMixin,
    ProjectPermissionMixin,
    ProjectContextMixin,
    FormView,
):
    """Resubmit to MutationDistiller."""

    permission_required = "variants.view_data"
    form_class = EmptyForm

    def form_valid(self, form):
        job = get_object_or_404(DistillerSubmissionBgJob, sodar_uuid=self.kwargs["job"])
        with transaction.atomic():
            bg_job = BackgroundJob.objects.create(
                name="Resubmitting case {} to MutationDistiller".format(job.case),
                project=job.bg_job.project,
                job_type=DistillerSubmissionBgJob.spec_name,
                user=self.request.user,
            )
            submission_job = DistillerSubmissionBgJob.objects.create(
                project=job.project, bg_job=bg_job, case=job.case, query_args=job.query_args
            )
            distiller_submission_task.delay(submission_job_pk=submission_job.pk)
        return redirect(submission_job.get_absolute_url())


class CaddSubmissionJobDetailView(
    LoginRequiredMixin,
    LoggedInPermissionMixin,
    ProjectPermissionMixin,
    ProjectContextMixin,
    DetailView,
):
    """Display status and further details of the CADD submission background job."""

    permission_required = "variants.view_data"
    template_name = "variants/cadd_job_detail.html"
    model = CaddSubmissionBgJob
    slug_url_kwarg = "job"
    slug_field = "sodar_uuid"

    def get_context_data(self, *args, **kwargs):
        result = super().get_context_data(*args, **kwargs)
        result["resubmit_form"] = EmptyForm()
        return result


class CaddSubmissionJobResubmitView(
    LoginRequiredMixin,
    LoggedInPermissionMixin,
    ProjectPermissionMixin,
    ProjectContextMixin,
    FormView,
):
    """Resubmit to CADD."""

    permission_required = "variants.view_data"
    form_class = EmptyForm

    def form_valid(self, form):
        job = get_object_or_404(CaddSubmissionBgJob, sodar_uuid=self.kwargs["job"])
        with transaction.atomic():
            bg_job = BackgroundJob.objects.create(
                name="Resubmitting case {} to CADD".format(job.case),
                project=job.bg_job.project,
                job_type=CaddSubmissionBgJob.spec_name,
                user=self.request.user,
            )
            submission_job = CaddSubmissionBgJob.objects.create(
                project=job.project, bg_job=bg_job, case=job.case, query_args=job.query_args
            )
            cadd_submission_task.delay(submission_job_pk=submission_job.pk)
        return redirect(submission_job.get_absolute_url())


class SpanrSubmissionJobDetailView(
    LoginRequiredMixin,
    LoggedInPermissionMixin,
    ProjectPermissionMixin,
    ProjectContextMixin,
    DetailView,
):
    """Display status and further details of the SPANR submission background job."""

    permission_required = "variants.view_data"
    template_name = "variants/spanr_job_detail.html"
    model = SpanrSubmissionBgJob
    slug_url_kwarg = "job"
    slug_field = "sodar_uuid"

    def get_context_data(self, *args, **kwargs):
        result = super().get_context_data(*args, **kwargs)
        result["resubmit_form"] = EmptyForm()
        return result


class SpanrSubmissionJobResubmitView(
    LoginRequiredMixin,
    LoggedInPermissionMixin,
    ProjectPermissionMixin,
    ProjectContextMixin,
    FormView,
):
    """Resubmit to SPANR."""

    permission_required = "variants.view_data"
    form_class = EmptyForm

    def form_valid(self, form):
        job = get_object_or_404(SpanrSubmissionBgJob, sodar_uuid=self.kwargs["job"])
        with transaction.atomic():
            bg_job = BackgroundJob.objects.create(
                name="Resubmitting case {} to SPANR".format(job.case),
                project=job.bg_job.project,
                job_type=SpanrSubmissionBgJob.spec_name,
                user=self.request.user,
            )
            submission_job = SpanrSubmissionBgJob.objects.create(
                project=job.project, bg_job=bg_job, case=job.case, query_args=job.query_args
            )
            spanr_submission_task.delay(submission_job_pk=submission_job.pk)
        return redirect(submission_job.get_absolute_url())


class FilterJobDetailView(
    LoginRequiredMixin,
    LoggedInPermissionMixin,
    ProjectPermissionMixin,
    ProjectContextMixin,
    DetailView,
):
    """Display status and further details of the FilterBgJob background job."""

    permission_required = "variants.view_data"
    template_name = "variants/filter_job_detail.html"
    model = FilterBgJob
    slug_url_kwarg = "job"
    slug_field = "sodar_uuid"
    query_type = "case"

    def get_context_data(self, *args, **kwargs):
        context = super().get_context_data(*args, **kwargs)
        context["query_type"] = self.query_type
        return context


class ProjectCasesFilterJobDetailView(
    LoginRequiredMixin,
    LoggedInPermissionMixin,
    ProjectPermissionMixin,
    ProjectContextMixin,
    DetailView,
):
    """Display status and further details of the FilterBgJob background job."""

    permission_required = "variants.view_data"
    template_name = "variants/filter_job_detail.html"
    model = ProjectCasesFilterBgJob
    slug_url_kwarg = "job"
    slug_field = "sodar_uuid"
    query_type = "project"

    def get_context_data(self, *args, **kwargs):
        context = super().get_context_data(*args, **kwargs)
        context["query_type"] = self.query_type
        return context


class FilterJobResubmitView(
    LoginRequiredMixin,
    LoggedInPermissionMixin,
    ProjectPermissionMixin,
    ProjectContextMixin,
    FormView,
):
    """Resubmit the filter query job and redirect to filter view."""

    permission_required = "variants.view_data"
    form_class = EmptyForm

    def form_valid(self, form):
        job = get_object_or_404(FilterBgJob, sodar_uuid=self.kwargs["job"])
        with transaction.atomic():
            bg_job = BackgroundJob.objects.create(
                name="Resubmitting filter case {}".format(job.case),
                project=job.bg_job.project,
                job_type=FilterBgJob.spec_name,
                user=self.request.user,
            )
            filter_job = FilterBgJob.objects.create(
                project=job.project,
                bg_job=bg_job,
                case=job.case,
                smallvariantquery=job.smallvariantquery,
            )
            single_case_filter_task.delay(filter_job_pk=filter_job.pk)
        return redirect(
            reverse(
                "variants:filter-job-detail",
                kwargs={"project": job.project.sodar_uuid, "job": filter_job.sodar_uuid},
            )
        )


class ProjectCasesFilterJobResubmitView(
    LoginRequiredMixin,
    LoggedInPermissionMixin,
    ProjectPermissionMixin,
    ProjectContextMixin,
    FormView,
):
    """Resubmit the filter query job and redirect to filter view."""

    permission_required = "variants.view_data"
    form_class = EmptyForm

    def form_valid(self, form):
        job = get_object_or_404(ProjectCasesFilterBgJob, sodar_uuid=self.kwargs["job"])
        with transaction.atomic():
            bg_job = BackgroundJob.objects.create(
                name="Resubmitting filter project",
                project=job.bg_job.project,
                job_type=ProjectCasesFilterBgJob.spec_name,
                user=self.request.user,
            )
            filter_job = ProjectCasesFilterBgJob.objects.create(
                project=job.project,
                bg_job=bg_job,
                projectcasessmallvariantquery=job.projectcasessmallvariantquery,
            )
            project_cases_filter_task.delay(project_cases_filter_job_pk=filter_job.pk)
        return redirect(
            reverse(
                "variants:project-cases-filter-job-detail",
                kwargs={"project": job.project.sodar_uuid, "job": filter_job.sodar_uuid},
            )
        )


class ProjectStatsJobCreateView(
    LoginRequiredMixin,
    LoggedInPermissionMixin,
    ProjectPermissionMixin,
    ProjectContextMixin,
    FormView,
):
    """Confirm creating a new project statistics computation job.
    """

    permission_required = "variants.view_data"
    template_name = "variants/project_stats_job_create.html"
    form_class = ProjectStatsJobForm

    def form_valid(self, form):
        with transaction.atomic():
            # Construct background job objects
            bg_job = BackgroundJob.objects.create(
                name="Recreate variant statistic for whole project",
                project=self.get_project(self.request, self.kwargs),
                job_type=ComputeProjectVariantsStatsBgJob.spec_name,
                user=self.request.user,
            )
            recreate_job = ComputeProjectVariantsStatsBgJob.objects.create(
                project=self.get_project(self.request, self.kwargs), bg_job=bg_job
            )
        compute_project_variants_stats.delay(export_job_pk=recreate_job.pk)
        messages.info(self.request, "Created background job to recreate project-wide statistics.")
        return redirect(recreate_job.get_absolute_url())


class ProjectStatsJobDetailView(
    LoginRequiredMixin,
    LoggedInPermissionMixin,
    ProjectPermissionMixin,
    ProjectContextMixin,
    DetailView,
):
    """Display status and further details of project-wide statistics computation job.
    """

    permission_required = "variants.view_data"
    template_name = "variants/project_stats_job_detail.html"
    model = ComputeProjectVariantsStatsBgJob
    slug_url_kwarg = "job"
    slug_field = "sodar_uuid"


class SmallVariantFlagsApiView(
    LoginRequiredMixin,
    LoggedInPermissionMixin,
    ProjectPermissionMixin,
    ProjectContextMixin,
    SingleObjectMixin,
    SingleObjectTemplateResponseMixin,
    View,
):
    """A view that returns JSON for the ``SmallVariantFlags`` for a variant of a case and allows updates."""

    # TODO: create new permission
    permission_required = "variants.view_data"
    model = Case
    slug_url_kwarg = "case"
    slug_field = "sodar_uuid"

    def _model_to_dict(self, flags):
        """Helper that calls ``model_to_dict()`` and then replaces the case PK with the SODAR UUID."""
        return {**model_to_dict(flags), "case": str(self.get_object().sodar_uuid)}

    def get(self, *_args, **_kwargs):
        case = self.get_object()
        small_var_flags = get_object_or_404(
            case.small_variant_flags,
            release=self.request.GET.get("release"),
            chromosome=self.request.GET.get("chromosome"),
            start=self.request.GET.get("start"),
            end=self.request.GET.get("end"),
            reference=self.request.GET.get("reference"),
            alternative=self.request.GET.get("alternative"),
        )
        return HttpResponse(
            json.dumps(self._model_to_dict(small_var_flags), cls=UUIDEncoder),
            content_type="application/json",
        )

    def post(self, *_args, **_kwargs):
        case = self.get_object()
        try:
            flags = case.small_variant_flags.get(
                release=self.request.POST.get("release"),
                chromosome=self.request.POST.get("chromosome"),
                start=self.request.POST.get("start"),
                end=self.request.POST.get("end"),
                reference=self.request.POST.get("reference"),
                alternative=self.request.POST.get("alternative"),
            )
        except SmallVariantFlags.DoesNotExist:
            flags = SmallVariantFlags(case=case, sodar_uuid=uuid.uuid4())
        form = SmallVariantFlagsForm(self.request.POST, instance=flags)
        try:
            flags = form.save()
        except ValueError as e:
            raise Exception(str(form.errors)) from e
        timeline = get_backend_api("timeline_backend")
        if timeline:
            tl_event = timeline.add_event(
                project=self.get_project(self.request, self.kwargs),
                app_name="variants",
                user=self.request.user,
                event_name="flags_set",
                description="set flags for variant %s in case {case}: {extra-flag_values}"
                % flags.get_variant_description(),
                status_type="OK",
                extra_data={"flag_values": flags.human_readable()},
            )
            tl_event.add_object(obj=case, label="case", name=case.name)
        if flags.no_flags_set():
            flags.delete()
            result = {"message": "erased"}
        else:
            result = self._model_to_dict(flags)
        return HttpResponse(json.dumps(result, cls=UUIDEncoder), content_type="application/json")


class SmallVariantCommentSubmitApiView(
    LoginRequiredMixin,
    LoggedInPermissionMixin,
    ProjectPermissionMixin,
    ProjectContextMixin,
    SingleObjectMixin,
    SingleObjectTemplateResponseMixin,
    View,
):
    """A view that allows to create a new comment."""

    # TODO: create new permission
    permission_required = "variants.view_data"
    model = Case
    slug_url_kwarg = "case"
    slug_field = "sodar_uuid"

    def post(self, *_args, **_kwargs):
        case = self.get_object()
        timeline = get_backend_api("timeline_backend")
        if self.request.POST.get("sodar_uuid"):
            kwargs = {"sodar_uuid": self.request.POST.get("sodar_uuid")}
            if not self.request.user.is_superuser:
                kwargs["user"] = self.request.user
            try:
                comment = SmallVariantComment.objects.get(**kwargs)
            except ObjectDoesNotExist as e:
                return HttpResponse(
                    json.dumps({"result": "Not authorized to delete comment or no comment found."}),
                    content_type="application/json",
                    status=500,
                )
            comment.text = self.request.POST.get("variant_comment")
            comment.save()
            if timeline:
                tl_event = timeline.add_event(
                    project=self.get_project(self.request, self.kwargs),
                    app_name="variants",
                    user=self.request.user,
                    event_name="variant_comment_edit",
                    description="edit comment for variant %s in case {case}: {text}"
                    % comment.get_variant_description(),
                    status_type="OK",
                )
                tl_event.add_object(obj=case, label="case", name=case.name)
                tl_event.add_object(obj=comment, label="text", name=comment.shortened_text())
        else:
            comment = SmallVariantComment(
                case=case, user=self.request.user, sodar_uuid=uuid.uuid4()
            )
            form = SmallVariantCommentForm(self.request.POST, instance=comment)
            comment = form.save()
            if timeline:
                tl_event = timeline.add_event(
                    project=self.get_project(self.request, self.kwargs),
                    app_name="variants",
                    user=self.request.user,
                    event_name="variant_comment_add",
                    description="add comment for variant %s in case {case}: {text}"
                    % comment.get_variant_description(),
                    status_type="OK",
                )
                tl_event.add_object(obj=case, label="case", name=case.name)
                tl_event.add_object(obj=comment, label="text", name=comment.shortened_text())
        return HttpResponse(json.dumps({"comment": comment.text}), content_type="application/json")


class MultiSmallVariantFlagsAndCommentApiView(
    LoginRequiredMixin, LoggedInPermissionMixin, ProjectPermissionMixin, ProjectContextMixin, View,
):
    """A view that returns JSON for the ``SmallVariantFlags`` for a variant of a case and allows updates."""

    # TODO: create new permission
    permission_required = "variants.view_data"

    def get(self, *_args, **_kwargs):
        get_data = dict(self.request.GET)
        variant_list = json.loads(get_data.get("variant_list")[0])
        flags_keys = [
            "flag_bookmarked",
            "flag_candidate",
            "flag_final_causative",
            "flag_for_validation",
            "flag_no_disease_association",
            "flag_segregates",
            "flag_doesnt_segregate",
            "flag_visual",
            "flag_molecular",
            "flag_validation",
            "flag_phenotype_match",
            "flag_summary",
        ]
        flags = {i: None for i in flags_keys}
        flags_interfering = set()

        for variant in reversed(variant_list):
            case = get_object_or_404(Case, sodar_uuid=variant.get("case"))

            try:
                flag_data = model_to_dict(
                    case.small_variant_flags.get(
                        release=variant.get("release"),
                        chromosome=variant.get("chromosome"),
                        start=variant.get("start"),
                        end=variant.get("end"),
                        reference=variant.get("reference"),
                        alternative=variant.get("alternative"),
                    )
                )

                for flag in flags_keys:
                    if flags[flag] is None:
                        flags[flag] = flag_data[flag]

                    if not flags[flag] == flag_data[flag]:
                        flags_interfering.add(flag)

                    flags[flag] = flag_data[flag]

            except SmallVariantFlags.DoesNotExist:
                continue

        results = {
            "flags": flags,
            "flags_interfering": sorted(flags_interfering),
            "variant_list": variant_list,
        }

        return JsonResponse(results, UUIDEncoder)

    def post(self, *_args, **_kwargs):
        timeline = get_backend_api("timeline_backend")
        post_data = dict(self.request.POST)
        variant_list = json.loads(post_data.pop("variant_list")[0])
        post_data.pop("csrfmiddlewaretoken")
        post_data_clean = {k: v[0] for k, v in post_data.items()}
        text = post_data_clean.pop("text")

        for variant in variant_list:
            case = get_object_or_404(Case, sodar_uuid=variant.get("case"))

            try:
                flags = case.small_variant_flags.get(
                    release=variant.get("release"),
                    chromosome=variant.get("chromosome"),
                    start=variant.get("start"),
                    end=variant.get("end"),
                    reference=variant.get("reference"),
                    alternative=variant.get("alternative"),
                )

            except SmallVariantFlags.DoesNotExist:
                flags = SmallVariantFlags(case=case)

            form = SmallVariantFlagsForm({**variant, **post_data_clean}, instance=flags)

            try:
                flags = form.save()

            except ValueError as e:
                raise Exception(str(form.errors)) from e

            if timeline:
                tl_event = timeline.add_event(
                    project=self.get_project(self.request, self.kwargs),
                    app_name="variants",
                    user=self.request.user,
                    event_name="flags_set",
                    description="set flags for variant %s in case {case}: {extra-flag_values}"
                    % flags.get_variant_description(),
                    status_type="OK",
                    extra_data={"flag_values": flags.human_readable()},
                )
                tl_event.add_object(obj=case, label="case", name=case.name)

            if flags.no_flags_set():
                flags.delete()

            if text:
                comment = SmallVariantComment(
                    case=case, user=self.request.user, sodar_uuid=uuid.uuid4()
                )
                form = SmallVariantCommentForm({**variant, "text": text}, instance=comment)

                try:
                    comment = form.save()

                except ValueError as e:
                    raise Exception(str(form.errors)) from e

                if timeline:
                    tl_event = timeline.add_event(
                        project=self.get_project(self.request, self.kwargs),
                        app_name="variants",
                        user=self.request.user,
                        event_name="variant_comment_add",
                        description="add comment for variant %s in case {case}: {text}"
                        % comment.get_variant_description(),
                        status_type="OK",
                    )
                    tl_event.add_object(obj=case, label="case", name=case.name)
                    tl_event.add_object(obj=comment, label="text", name=comment.shortened_text())

        return JsonResponse({"message": "OK", "flags": post_data_clean, "comment": text})


class SmallVariantCommentDeleteApiView(
    LoginRequiredMixin,
    LoggedInPermissionMixin,
    ProjectPermissionMixin,
    ProjectContextMixin,
    SingleObjectMixin,
    SingleObjectTemplateResponseMixin,
    View,
):
    """A view that allows to delete a comment."""

    # TODO: create new permission
    permission_required = "variants.view_data"
    model = Case
    slug_url_kwarg = "case"
    slug_field = "sodar_uuid"

    def post(self, *_args, **_kwargs):
        case = self.get_object()
        kwargs = {"sodar_uuid": self.request.POST.get("sodar_uuid")}
        if not self.request.user.is_superuser:
            kwargs["user"] = self.request.user

        try:
            comment = SmallVariantComment.objects.get(**kwargs)
        except ObjectDoesNotExist as e:
            return HttpResponse(
                json.dumps({"result": "Not authorized to delete comment or no comment found."}),
                content_type="application/json",
                status=500,
            )

        comment.delete()
        timeline = get_backend_api("timeline_backend")
        if timeline:
            tl_event = timeline.add_event(
                project=self.get_project(self.request, self.kwargs),
                app_name="variants",
                user=self.request.user,
                event_name="variant_comment_delete",
                description="delete comment for variant %s in case {case}"
                % comment.get_variant_description(),
                status_type="OK",
            )
            tl_event.add_object(obj=case, label="case", name=case.name)

        return HttpResponse(json.dumps({"result": "OK"}), content_type="application/json")


class AcmgCriteriaRatingApiView(
    LoginRequiredMixin,
    LoggedInPermissionMixin,
    ProjectPermissionMixin,
    ProjectContextMixin,
    SingleObjectMixin,
    SingleObjectTemplateResponseMixin,
    View,
):
    """A view that returns JSON for the ``AcmgCriteriaRating`` for a variant of a case and allows updates."""

    # TODO: create new permission
    permission_required = "variants.view_data"
    model = Case
    slug_url_kwarg = "case"
    slug_field = "sodar_uuid"

    def _model_to_dict(self, flags):
        """Helper that calls ``model_to_dict()`` and then replaces the case PK with the SODAR UUID."""
        return {**model_to_dict(flags), "case": str(self.get_object().sodar_uuid)}

    def get(self, *_args, **_kwargs):
        case = self.get_object()
        acmg_ratings = get_object_or_404(
            case.acmg_ratings,
            release=self.request.GET.get("release"),
            chromosome=self.request.GET.get("chromosome"),
            start=self.request.GET.get("start"),
            end=self.request.GET.get("end"),
            reference=self.request.GET.get("reference"),
            alternative=self.request.GET.get("alternative"),
        )
        return HttpResponse(
            json.dumps(self._model_to_dict(acmg_ratings), cls=UUIDEncoder),
            content_type="application/json",
        )

    def post(self, *_args, **_kwargs):
        case = self.get_object()
        try:
            acmg_ratings = case.acmg_ratings.get(
                release=self.request.POST.get("release"),
                chromosome=self.request.POST.get("chromosome"),
                start=self.request.POST.get("start"),
                end=self.request.POST.get("end"),
                reference=self.request.POST.get("reference"),
                alternative=self.request.POST.get("alternative"),
            )
        except AcmgCriteriaRating.DoesNotExist:
            acmg_ratings = AcmgCriteriaRating(
                case=case, sodar_uuid=uuid.uuid4(), user=self.request.user
            )
        form = AcmgCriteriaRatingForm(self.request.POST, instance=acmg_ratings)
        if form.is_valid():
            if not form.cleaned_data["empty"]:
                try:
                    acmg_ratings = form.save()
                    timeline = get_backend_api("timeline_backend")
                    if timeline:
                        tl_event = timeline.add_event(
                            project=self.get_project(self.request, self.kwargs),
                            app_name="variants",
                            user=self.request.user,
                            event_name="flags_set",
                            description="set ACMG rating for variant %s in case {case}: {extra-rating_values}"
                            % acmg_ratings.get_variant_description(),
                            status_type="OK",
                            extra_data={"rating_values": acmg_ratings.get_human_readable()},
                        )
                        tl_event.add_object(obj=case, label="case", name=case.name)
                except ValueError as e:
                    raise Exception(str(form.errors)) from e
                result = self._model_to_dict(acmg_ratings)
            elif form.cleaned_data["empty"] and acmg_ratings.id:
                try:
                    acmg_ratings.delete()
                    timeline = get_backend_api("timeline_backend")
                    if timeline:
                        tl_event = timeline.add_event(
                            project=self.get_project(self.request, self.kwargs),
                            app_name="variants",
                            user=self.request.user,
                            event_name="flags_set",
                            description="delete ACMG rating for variant %s in case {case}"
                            % acmg_ratings.get_variant_description(),
                            status_type="OK",
                        )
                        tl_event.add_object(obj=case, label="case", name=case.name)
                except ValueError as e:
                    raise Exception(str(form.errors)) from e
                result = {}
            else:
                result = {}
            return HttpResponse(
                json.dumps(result, cls=UUIDEncoder), content_type="application/json"
            )


class NewFeaturesView(LoginRequiredMixin, RedirectView):
    """Store "latest seen changelog version" for user and redirect."""

    url = "/manual/history.html"

    def get(self, *args, **kwargs):
        setting_api = AppSettingAPI()
        setting_api.set_app_setting(
            "variants", "latest_version_seen_changelog", site_version(), user=self.request.user
        )
        return super().get(*args, **kwargs)


class HpoTermsApiView(LoginRequiredMixin, View):
    def get(self, *_args, **_kwargs):
        query = self.request.GET.get("query")
        if not query:
            return HttpResponse({}, content_type="application/json")
        hpo = HpoName.objects.filter(Q(hpo_id__icontains=query) | Q(name__icontains=query))[:10]
        omim_decipher_orpha = (
            Hpo.objects.filter(Q(database_id__icontains=query) | Q(name__icontains=query))
            .values("database_id")
            .distinct()[:10]
        )
        result = []
        for h in hpo:
            result.append({"id": h.hpo_id, "name": h.name})
        for o in omim_decipher_orpha:
            names = []
            # Query database again to get all possible names for an OMIM/DECIPHER/ORPHA id
            for name in (
                Hpo.objects.filter(database_id=o["database_id"])
                .values("database_id")
                .annotate(names=ArrayAgg("name"))[0]["names"]
            ):
                if o["database_id"].startswith("OMIM"):
                    for n in re.sub(r"^[#%]?\d{6} ", "", name).split(";;"):
                        if n not in names:
                            names.append(n)
                else:
                    if name not in names:
                        names.append(name)
            result.append({"id": o["database_id"], "name": ";;".join(names)})

        return HttpResponse(json.dumps(result), content_type="application/json")


class VariantValidatorApiView(PluginContextMixin, View):
    template_name = "variants/filter_result/variant_validator_result.html"

    def post(self, *args, **kwargs):
        response = requests.get(
            "https://rest.variantvalidator.org/VariantValidator/variantvalidator/{release}/{chromosome}-{position}-{reference}-{alternative}/all?content-type=application%2Fjson".format(
                release=self.request.POST.get("release"),
                chromosome=self.request.POST.get("chromosome"),
                position=self.request.POST.get("position"),
                reference=self.request.POST.get("reference"),
                alternative=self.request.POST.get("alternative"),
            ),
        )
        if response.status_code != 200:
            return HttpResponse("<em><strong>No data available!</strong></em>")
        result = defaultdict(lambda: defaultdict(dict))
        for key, value in response.json().items():
            m = re.match(
                r"^(NM_\d+|intergenic_variant|validation_warning)(?:\.|_)(\d+)(?::(.*))?", key
            )
            if m:
                # identifier -> version -> change
                result[str(m.group(1))][int(m.group(2))][str(m.group(3) or "")] = value

        # Convert defaultdicts to dicts as django templates can't digest defaultdicts.
        for key, value in result.items():
            for key2, value2 in value.items():
                value[key2] = dict(value2)
            result[key] = dict(value)

        return render(
            self.request,
            self.template_name,
            self.get_context_data(user=self.request.user, response=dict(result),),
        )


class KioskHomeView(PluginContextMixin, FormView):
    """Home view when the app is running in kiosk mode.

    When this mode is activated
    """

    template_name = "variants/kiosk_home.html"
    form_class = KioskUploadForm

    def get_context_data(self, *args, **kwargs):
        context = super().get_context_data(*args, **kwargs)

        context["app_plugins"] = get_active_plugins(plugin_type="project_app")
        context["backend_plugins"] = get_active_plugins(plugin_type="backend")

        return context

    def form_valid(self, form):
        with transaction.atomic():
            tmp_dir = tempfile.mkdtemp(prefix="varfish_kiosk_", dir=settings.MEDIA_ROOT)
            path_vcf = save_file(
                form.cleaned_data.get("vcf_file"), form.cleaned_data.get("vcf_file").name, tmp_dir
            )
            case_index = form.cleaned_data["vcf_index"]
            project = self.get_kiosk_project()
            path_ped = save_file(form.cleaned_data.get("ped"), case_index + ".ped", tmp_dir)
            bg_job = BackgroundJob.objects.create(
                name="Kiosk mode annotation",
                project=project,
                job_type=KioskAnnotateBgJob.spec_name,
                user=self.request.user,
            )
            annotate_job = KioskAnnotateBgJob.objects.create(
                project=project,
                bg_job=bg_job,
                path_vcf=path_vcf,
                path_gts=os.path.join(tmp_dir, case_index + ".tsv.gz"),
                path_db_info=os.path.join(tmp_dir, case_index + ".db_info.gz"),
                path_tmp_dir=tmp_dir,
            )
            bg_job2 = BackgroundJob.objects.create(
                name="Kiosk mode import",
                project=project,
                job_type=ImportVariantsBgJob.spec_name,
                user=self.request.user,
            )
            import_job = ImportVariantsBgJob.objects.create(
                bg_job=bg_job2,
                project=project,
                case_name=case_index,
                index_name=case_index,
                path_ped=path_ped,
                path_genotypes=[annotate_job.path_gts],
                path_db_info=[annotate_job.path_db_info],
            )
            # This job kicks of two jobs in sync (eg one after the other).
            run_kiosk_bg_job.s(
                kiosk_annotate_bg_job_pk=annotate_job.pk, import_variants_bg_job_pk=import_job.pk
            ).apply_async(countdown=2)
            # TODO: Manuel needs to configure a jailing script that throws out user trying to guess case UUIDs.
            return redirect(
                reverse(
                    "variants:kiosk-status",
                    kwargs={
                        "project": project.sodar_uuid,
                        "annotate_job": annotate_job.sodar_uuid,
                        "import_job": import_job.sodar_uuid,
                    },
                )
            )

    def get_kiosk_project(self):
        """Return Project object for the Kiosk cases (or create it)."""
        cat, _ = Project.objects.get_or_create(
            parent=None, type="CATEGORY", title=settings.KIOSK_CAT,
        )
        proj = Project.objects.create(
            parent=cat,
            type="PROJECT",
            title="%s-%s" % (settings.KIOSK_PROJ_PREFIX, str(uuid.uuid4())),
        )
        return proj


class KioskStatusView(ProjectContextMixin, View):
    """Status view when the app is running in kiosk mode.

    When this mode is activated
    """

    template_name = "variants/kiosk_status.html"

    def get(self, *args, **kwargs):
        return render(
            self.request,
            self.template_name,
            self.get_context_data(
                annotate_job_uuid=kwargs.get("annotate_job"),
                import_job_uuid=kwargs.get("import_job"),
                full_url=self.request.build_absolute_uri(),
            ),
        )


class KioskJobGetStatus(PluginContextMixin, View):
    """View for getting a filter job status.

    This view queries the current status of a filter job and returns it as JSON.
    """

    def get(self, *args, **kwargs):
        try:
            annotate_job = KioskAnnotateBgJob.objects.get(sodar_uuid=kwargs.get("annotate_job"))
        except ObjectDoesNotExist:
            return JsonResponse(
                {"error": "No annotate job with UUID {}".format(kwargs.get("annotate_job"))},
                status=400,
            )
        except ValidationError:
            return JsonResponse(
                {"error": "No GET UUID {} for annotate job".format(kwargs.get("annotate_job"))},
                status=400,
            )

        try:
            import_job = ImportVariantsBgJob.objects.get(sodar_uuid=kwargs.get("import_job"))
        except ObjectDoesNotExist:
            return JsonResponse(
                {"error": "No import job with UUID {}".format(kwargs.get("import_job_uuid"))},
                status=400,
            )
        except ValidationError:
            return JsonResponse(
                {"error": "No valid UUID {} for import job".format(kwargs.get("import_job_uuid"))},
                status=400,
            )

        log_entries = list(annotate_job.bg_job.log_entries.all().order_by("date_created")) + list(
            import_job.bg_job.log_entries.all().order_by("date_created")
        )

        case_uuid = None
        status = 200
        if annotate_job.bg_job.status == "done" and import_job.bg_job.status == "done":
            try:
                case = Case.objects.get(project=import_job.project, name=import_job.case_name)
                case_uuid = case.sodar_uuid
            except ObjectDoesNotExist as e:
                log_entries.append(e)
                status = 500
            messages.info(
                self.request,
                (
                    "Case upload and annotation complete. Bookmark the following web address "
                    "to retrieve it in the future: %s"
                )
                % self.request.build_absolute_uri(case.get_absolute_url()),
            )

        return JsonResponse(
            {
                "annotate_status": annotate_job.bg_job.status,
                "import_status": import_job.bg_job.status,
                "messages": [
                    "[{}] {}".format(e.date_created.strftime("%Y-%m-%d %H:%M:%S"), e.message)
                    for e in log_entries
                ],
                "case_uuid": case_uuid,
            },
            status=status,
        )


class ClearExpiredExportedFilesJobDetailView(
    LoggedInPermissionMixin, DetailView,
):
    permission_required = "bgjobs.view_site_bgjobs"
    template_name = "variants/maintenance_job_detail.html"
    model = ClearExpiredExportedFilesBgJob
    slug_url_kwarg = "job"
    slug_field = "sodar_uuid"
    paginate_by = getattr(settings, "BGJOBS_PAGINATION", BGJOBS_DEFAULT_PAGINATION)


class ClearInactiveVariantSetsJobDetailView(
    LoggedInPermissionMixin, DetailView,
):
    permission_required = "bgjobs.view_site_bgjobs"
    template_name = "variants/maintenance_job_detail.html"
    model = ClearInactiveVariantSetsBgJob
    slug_url_kwarg = "job"
    slug_field = "sodar_uuid"
    paginate_by = getattr(settings, "BGJOBS_PAGINATION", BGJOBS_DEFAULT_PAGINATION)


class ClearOldKioskCasesJobDetailView(
    LoggedInPermissionMixin, DetailView,
):
    permission_required = "bgjobs.view_site_bgjobs"
    template_name = "variants/maintenance_job_detail.html"
    model = ClearOldKioskCasesBgJob
    slug_url_kwarg = "job"
    slug_field = "sodar_uuid"
    paginate_by = getattr(settings, "BGJOBS_PAGINATION", BGJOBS_DEFAULT_PAGINATION)


class RefreshSmallVariantSummaryJobDetailView(
    LoggedInPermissionMixin, DetailView,
):
    permission_required = "bgjobs.view_site_bgjobs"
    template_name = "variants/maintenance_job_detail.html"
    model = RefreshSmallVariantSummaryBgJob
    slug_url_kwarg = "job"
    slug_field = "sodar_uuid"
    paginate_by = getattr(settings, "BGJOBS_PAGINATION", BGJOBS_DEFAULT_PAGINATION)<|MERGE_RESOLUTION|>--- conflicted
+++ resolved
@@ -47,12 +47,7 @@
 from bgjobs.views import DEFAULT_PAGINATION as BGJOBS_DEFAULT_PAGINATION
 from clinvar.models import Clinvar
 from cohorts.models import Cohort
-<<<<<<< HEAD
-from config.settings.base import VARFISH_CADD_SUBMISSION_RELEASE
 from extra_annos.views import ExtraAnnosMixin, ExtraAnnoField
-=======
-from extra_annos.views import ExtraAnnosMixin
->>>>>>> f58fc933
 from frequencies.models import MT_DB_INFO
 from geneinfo.views import get_gene_infos
 from geneinfo.models import (
@@ -2444,13 +2439,11 @@
                 else:
                     hpoterms[hpo] = "unknown term"
 
-<<<<<<< HEAD
         extra_annos_header = [field.label for field in list(ExtraAnnoField.objects.all())]
-=======
+
         genomebuild = "GRCh37"
         if rows:
             genomebuild = rows[0]["release"]
->>>>>>> f58fc933
 
         result.update(
             {
