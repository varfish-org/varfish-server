--- conflicted
+++ resolved
@@ -434,11 +434,7 @@
                 return {
                     str(gene_id): score
                     for gene_id, _, score, _ in prioritize_genes(
-<<<<<<< HEAD
-                        self.job, entrez_ids, hpo_terms, prio_algorithm
-=======
-                        self, entrez_ids, hpo_terms, prio_algorithm
->>>>>>> 51aaa752
+                        entrez_ids, hpo_terms, prio_algorithm
                     )
                 }
             except ConnectionError as e:
