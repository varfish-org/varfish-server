--- conflicted
+++ resolved
@@ -10,14 +10,7 @@
 from django.forms import model_to_dict
 from django.utils.html import strip_tags
 from projectroles.app_settings import AppSettingAPI
-<<<<<<< HEAD
-from ext_gestaltmatcher.models import (
-    SmallVariantQueryGestaltMatcherScores,
-    SmallVariantQueryPediaScores,
-)
-=======
-from ext_gestaltmatcher.models import SmallVariantQueryGestaltMatcherScores, SmallVariantQueryPediaScores
->>>>>>> 9ce7b407
+from ext_gestaltmatcher.models import SmallVariantQueryGestaltMatcherScores
 import requests
 import wrapt
 import pandas as pd
@@ -277,10 +270,7 @@
         else:
             return self.__wrapped__.__getitem__(key)
 
-<<<<<<< HEAD
-
-=======
->>>>>>> 9ce7b407
+
 class RowWithGestaltMatcherScore(wrapt.ObjectProxy):
     """Wrap a result row and add members for Gestalt Matcher score and rank."""
 
@@ -306,36 +296,9 @@
             return
         elif key == "pedia_rank":
             return
-<<<<<<< HEAD
         else:
             return self.__wrapped__.__getitem__(key)
 
-
-class RowWithPediaScore(wrapt.ObjectProxy):
-    """Wrap a result row and add members for PEDIA score and rank."""
-
-    def __init__(self, obj):
-        super().__init__(obj)
-        self._self_pedia_rank = None
-        self._self_pedia_score = -1
-
-    @property
-    def pedia_rank(self):
-        return self._self_pedia_rank
-
-    @property
-    def pedia_score(self):
-        return self._self_pedia_score
-
-    def __getitem__(self, key):
-        if key == "pedia_rank":
-            return self.pedia_rank
-        elif key == "pedia_score":
-            return self.pedia_score
-=======
->>>>>>> 9ce7b407
-        else:
-            return self.__wrapped__.__getitem__(key)
 
 class RowWithPediaScore(wrapt.ObjectProxy):
     """Wrap a result row and add members for PEDIA score and rank."""
@@ -360,6 +323,7 @@
             return self.pedia_score
         else:
             return self.__wrapped__.__getitem__(key)
+
 
 class RowWithTranscripts(wrapt.ObjectProxy):
     """Wrap a result row and add members for phenotype score and rank."""
@@ -419,7 +383,6 @@
         row._self_phenotype_rank = rank
     return rows
 
-<<<<<<< HEAD
 
 def annotate_with_gm_scores(rows, gm_scores):
     """Annotate the results in ``rows`` with Gestalt Matcher scores stored in ``small_variant_query``.
@@ -460,54 +423,6 @@
     # Re-compute ranks
     prev_gene = rows[0].entrez_id if rows else None
     prev_pedia_score = rows[0].pedia_score if rows else None
-=======
-def annotate_with_gm_scores(rows, gm_scores):
-    """Annotate the results in ``rows`` with Gestalt Matcher scores stored in ``small_variant_query``.
-
-    Variants are ranked by the Gestalt Matcher scores, automatically ranking them by gene.
-    """
-    rows = [RowWithGestaltMatcherScore(row) for row in rows]
-    for row in rows:
-        row._self_gm_score = gm_scores.get(row.entrez_id, 0)
-    rows.sort(key=lambda row: (row._self_gm_score, row.entrez_id or ""), reverse=True)
-    # Re-compute ranks
-    prev_gene = rows[0].entrez_id if rows else None
-    prev_gm_score = rows[0].gm_score if rows else None
->>>>>>> 9ce7b407
-    rank = 1
-    same_score_count = 1
-    for row in rows:
-        if row.entrez_id != prev_gene:
-<<<<<<< HEAD
-            if prev_pedia_score == row.pedia_score:
-=======
-            if prev_gm_score == row.gm_score:
->>>>>>> 9ce7b407
-                same_score_count += 1
-            else:
-                rank += same_score_count
-                same_score_count = 1
-<<<<<<< HEAD
-            prev_pedia_score = row.pedia_score
-            prev_gene = row.entrez_id
-=======
-            prev_gm_score = row.gm_score
-            prev_gene = row.entrez_id
-        row._self_gm_rank = rank
-    return rows
-
-def annotate_with_pedia_scores(rows, pedia_scores):
-    """Annotate the results in ``rows`` with PEDIA scores stored in ``small_variant_query``.
-
-    Variants are ranked by the PEDIA scores, automatically ranking them by gene.
-    """
-    rows = [RowWithPediaScore(row) for row in rows]
-    for row in rows:
-        row._self_pedia_score = pedia_scores.get(row.entrez_id, -1)
-    rows.sort(key=lambda row: (row._self_pedia_score, row.entrez_id or ""), reverse=True)
-    # Re-compute ranks
-    prev_gene = rows[0].entrez_id if rows else None
-    prev_pedia_score = rows[0].pedia_score if rows else None
     rank = 1
     same_score_count = 1
     for row in rows:
@@ -519,7 +434,6 @@
                 same_score_count = 1
             prev_pedia_score = row.pedia_score
             prev_gene = row.entrez_id
->>>>>>> 9ce7b407
         row._self_pedia_rank = rank
     return rows
 
@@ -740,82 +654,6 @@
 
     return rows_
 
-def generate_pedia_input(self, pathoEnabled, prioEnabled, gmEnabled, queryId, case_name, results):
-
-    pathogenicity_scores = None
-    if pathoEnabled:
-        pathogenicity_scores = {
-            (row.chromosome, row.start, row.reference, row.alternative): row.score
-            for row in SmallVariantQueryVariantScores.objects.filter(
-                query__sodar_uuid=queryId
-            )
-        }
-    phenotype_scores = None
-    if prioEnabled:
-        phenotype_scores = {
-            row.gene_id: row.score
-            for row in SmallVariantQueryGeneScores.objects.filter(
-                query__sodar_uuid=queryId
-            )
-            if row.gene_id
-        }
-    gm_scores = None
-    if gmEnabled:
-        gm_scores = {
-            row.gene_id: 0 if row.score == 0 else row.score
-
-            for row in SmallVariantQueryGestaltMatcherScores.objects.filter(
-                query__sodar_uuid=queryId
-            )
-            if row.gene_id
-        }
-
-    payloadList = []
-    """Read and json object by reading ``results`` ."""
-    for line in results:
-        payload = dict()
-
-        if line["entrez_id"]:
-            if line["symbol"]:
-                payload["gene_name"] = line["symbol"]
-            else:
-                payload["gene_name"] = " "
-            payload["gene_id"] = line["entrez_id"]
-
-        if phenotype_scores and line.entrez_id:
-            payload["cada_score"] = phenotype_scores.get(line.entrez_id, -1)
-
-        if pathogenicity_scores:
-            payload["cadd_score"] = pathogenicity_scores.get(
-                (line.chromosome, line.start, line.reference, line.alternative), 0.0
-            )
-
-        if gm_scores and line.entrez_id:
-            payload["gestalt_score"] = 0 if gm_scores.get(line.entrez_id, 0) == float("nan") else \
-                gm_scores.get(line.entrez_id, 0)
-
-        payload["label"] = False
-
-        payloadList.append(payload)
-
-    df = pd.DataFrame(payloadList)
-
-    if 'cadd_score' in df:
-        # Sort the DataFrame based on the 'cadd_score' column in descending order
-        df_sorted = df.sort_values(by='cadd_score', ascending=False)
-
-        # Drop duplicates in the 'gene_name' column, keeping the first occurrence (highest CADD score)
-        df_no_duplicates = df_sorted.drop_duplicates(subset='gene_name', keep='first')
-
-        if case_name.startswith("F_"):
-            name = case_name[2:]  # Remove the first two characters ("F_")
-        else:
-            name = case_name
-
-        scores = {"case_name":  name, "genes": df_no_duplicates.to_dict(orient='records')}
-        return scores
-
-    return {"case_name": "case", "genes": df.to_dict(orient='records')}
 
 def generate_pedia_input(self, pathoEnabled, prioEnabled, gmEnabled, queryId, case_name, results):
     pathogenicity_scores = None
@@ -916,20 +754,12 @@
     try:
         res = json.loads(gm_response)
     except requests.ConnectionError:
-<<<<<<< HEAD
         raise ConnectionError("ERROR: GestaltMatcher Server not responding.")
     for entry in res:
         yield entry["gene_entrez_id"], entry["gene_name"], (
             1.3 - entry["distance"]
         ), "GestaltMatcher"
 
-=======
-        raise ConnectionError(
-            "ERROR: GestaltMatcher Server not responding."
-        )
-    for entry in res:
-        yield entry["gene_entrez_id"], entry["gene_name"], (1.3 - entry["distance"]), "GestaltMatcher"
->>>>>>> 9ce7b407
 
 def prio_exomiser(entrez_ids, hpo_terms, prio_algorithm):
     if not settings.VARFISH_ENABLE_EXOMISER_PRIORITISER or not entrez_ids or not hpo_terms:
@@ -989,17 +819,12 @@
         yield entry["geneId"].split(":")[1], entry["geneSymbol"], entry["score"], "CADA"
 
 
-<<<<<<< HEAD
 def prioritize_genes_pedia(
     self, pathoEnabled, prioEnabled, gmEnabled, caseId, case_name, result, logging
 ):
     inputJson = generate_pedia_input(
         self, pathoEnabled, prioEnabled, gmEnabled, caseId, case_name, result
     )
-=======
-def prioritize_genes_pedia(self, pathoEnabled, prioEnabled, gmEnabled, caseId, case_name, result, logging):
-    inputJson = generate_pedia_input(self, pathoEnabled, prioEnabled, gmEnabled, caseId, case_name, result)
->>>>>>> 9ce7b407
     yield from get_pedia_scores(inputJson)
 
 
@@ -1013,14 +838,10 @@
         if not res.status_code == 200:
             raise ConnectionError(
                 "ERROR: Server responded with status {} and message {}. ".format(
-<<<<<<< HEAD
                     res.status_code,
                     strip_tags(
                         re.sub("<head>.*</head>", "", res.text),
                     ),
-=======
-                    res.status_code, strip_tags(re.sub("<head>.*</head>", "", res.text), )
->>>>>>> 9ce7b407
                 )
             )
     except requests.ConnectionError:
