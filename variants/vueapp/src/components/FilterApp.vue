--- conflicted
+++ resolved
@@ -208,7 +208,6 @@
         :prio-enabled="
           variantQueryStore.previousQueryDetails.query_settings.prio_enabled
         "
-<<<<<<< HEAD
         :gm-enabled="
           variantQueryStore.previousQueryDetails.query_settings.gm_enabled
         "
@@ -216,9 +215,7 @@
           variantQueryStore.previousQueryDetails.query_settings.pedia_enabled
         "
         :prio-gm="variantQueryStore.previousQueryDetails.query_settings.prio_gm"
-=======
         @variant-selected="showDetails"
->>>>>>> f87b46ee
       />
     </div>
     <div
