<script setup>
import Overlay from '@varfish/components/Overlay.vue'
import FilterFormGenotypePane from '@variants/components/FilterForm//GenotypePane.vue'
import FilterFormFrequencyPane from '@variants/components/FilterForm//FrequencyPane.vue'
import FilterFormFooter from '@variants/components/FilterForm//Footer.vue'
import FilterFormPriotizationPane from '@variants/components/FilterForm//PrioritizationPane.vue'
import FilterFormEffectPane from '@variants/components/FilterForm//EffectPane.vue'
import FilterFormClinvarPane from '@variants/components/FilterForm//ClinvarPane.vue'
import FilterFormGenesRegionsPane from '@variants/components/FilterForm//GenesRegionsPane.vue'
import FilterFormFlagsPane from '@variants/components/FilterForm//FlagsPane.vue'
import FilterFormQualityPane from '@variants/components/FilterForm//QualityPane.vue'
import FilterFormQuickPresets from '@variants/components/FilterForm//QuickPresets.vue'
import { QueryStates } from '@variants/enums'
import { computed, ref } from 'vue'
import { useVuelidate } from '@vuelidate/core'
import { useVariantQueryStore } from '@variants/stores/variantQuery'
import { useCaseDetailsStore } from '@cases/stores/caseDetails'

const variantQueryStore = useVariantQueryStore()
const caseDetailsStore = useCaseDetailsStore()

const genotypePaneRef = ref(null)
const frequencyPaneRef = ref(null)
const prioritizationPaneRef = ref(null)
const effectPaneRef = ref(null)
const qualityPaneRef = ref(null)
const exportPaneRef = ref(null)
const genePaneRef = ref(null)

const makePaneHasError = (pane) =>
  computed(() => {
    return pane.value && pane.value.v$ && pane.value.v$.$error
  })

const genotypeHasError = makePaneHasError(genotypePaneRef)
const frequencyHasError = makePaneHasError(frequencyPaneRef)
const prioritizationHasError = makePaneHasError(prioritizationPaneRef)
const effectHasError = makePaneHasError(effectPaneRef)
const qualityHasError = makePaneHasError(qualityPaneRef)
const exportHasError = makePaneHasError(exportPaneRef)
const geneHasError = computed(() => {
  return genePaneRef.value && !genePaneRef.value.isValid()
})

const anyHasError = computed(() => {
  return (
    genotypeHasError.value ||
    frequencyHasError.value ||
    prioritizationHasError.value ||
    effectHasError.value ||
    qualityHasError.value ||
    geneHasError.value ||
    exportHasError.value
  )
})

const v$ = useVuelidate()

const showOverlay = computed(() =>
  ['initial', 'initializing'].includes(variantQueryStore.storeState),
)

var eventMethod = window.addEventListener ? 'addEventListener' : 'attachEvent'
var eventer = window[eventMethod]
var messageEvent = eventMethod == 'attachEvent' ? 'onmessage' : 'message'
var imageRes

// Listen to message from child window
eventer(
  messageEvent,
  function (event) {
    var key = event.message ? 'jsonRes' : 'data'
    imageRes = event[key]

    if (event.origin == 'http://127.0.0.1:7000') {
      if (JSON.stringify(imageRes).includes('gene_entrez_id')) {
        variantQueryStore.querySettings.prio_gm = JSON.stringify(imageRes)
      } else if (JSON.stringify(imageRes).includes('ImageName')) {
        variantQueryStore.querySettings.photo_file =
          JSON.stringify(imageRes).split(':')[1]
      }
    }
  },
  false,
)

const onSubmitCancelButtonClicked = () => {
  const cancelableStates = [
    QueryStates.Running.value,
    QueryStates.Resuming.value,
    QueryStates.Finished.value,
    QueryStates.Fetching.value,
  ]
  if (cancelableStates.includes(variantQueryStore.queryState)) {
    variantQueryStore.cancelQuery()
  } else {
    variantQueryStore.submitQuery()
  }
}
</script>

<template>
  <form id="filterForm" method="post" class="position-relative">
    <div
      v-if="
        variantQueryStore.querySettings !== null &&
        variantQueryStore.querySettingsPreset !== null
      "
      class="card"
      :class="{ 'border-danger': v$.$error || geneHasError }"
    >
      <div class="card-header">
        <FilterFormQuickPresets
          :show-filtration-inline-help="
            variantQueryStore.showFiltrationInlineHelp
          "
          :quick-presets="variantQueryStore.quickPresets"
          :category-presets="variantQueryStore.categoryPresets"
          :query-settings="variantQueryStore.querySettings"
          :case="caseDetailsStore.caseObj"
        />
      </div>
      <div class="card-header row border-bottom-1 pt-1 pr-1">
        <ul class="nav nav-tabs card-header-tabs">
          <li class="nav-item">
            <a
              id="genotype-tab"
              class="nav-link active"
              :class="{ 'border-danger text-danger': genotypeHasError }"
              data-toggle="tab"
              href="#panel-genotype"
              role="tab"
              title="Require genotypes in individuals"
            >
              Genotype
              <i-mdi-alert-circle-outline v-if="genotypeHasError" />
            </a>
          </li>
          <li class="nav-item">
            <a
              id="frequency-tab"
              class="nav-link"
              :class="{ 'texborder-danger -danger': frequencyHasError }"
              data-toggle="tab"
              href="#panel-frequency"
              role="tab"
              title="Population frequencies and het./hom. counts"
            >
              Frequency
              <i-mdi-alert-circle-outline v-if="frequencyHasError" />
            </a>
          </li>
          <li class="nav-item">
            <a
              id="prioritization-tab"
              class="nav-link"
              :class="{ 'border-danger text-danger': prioritizationHasError }"
              data-toggle="tab"
              href="#panel-prioritization"
              role="tab"
              title="Configure variant prioritization"
            >
              Prioritization
              <i-mdi-alert-circle-outline v-if="prioritizationHasError" />
            </a>
          </li>
          <li class="nav-item">
            <a
              id="effect-tab"
              class="nav-link"
              :class="{ 'text-danger': effectHasError }"
              data-toggle="tab"
              href="#panel-effect"
              role="tab"
              title="Variant types/effects, coding/non-coding transcripts"
            >
              Variants &amp; Effects
              <i-mdi-alert-circle-outline v-if="effectHasError" />
            </a>
          </li>
          <li class="nav-item">
            <a
              id="quality-tab"
              class="nav-link"
              :class="{ 'text-danger': qualityHasError }"
              data-toggle="tab"
              href="#panel-quality"
              role="tab"
              title="Quality, allelic balance, coverage"
            >
              Quality
              <i-mdi-alert-circle-outline v-if="qualityHasError" />
            </a>
          </li>
          <li class="nav-item">
            <a
              id="clinvar-tab"
              class="nav-link"
              data-toggle="tab"
              href="#panel-clinvar"
              role="tab"
              title="Filter based on ClinVar"
            >
              ClinVar
            </a>
          </li>
          <li class="nav-item">
            <a
              id="allowlist-tab"
              class="nav-link"
              :class="{ 'text-danger': geneHasError }"
              data-toggle="tab"
              href="#panel-allowlist"
              role="tab"
              title="Allow-list genes and genomic regions"
            >
              Gene Lists &amp; Regions
              <i-mdi-alert-circle-outline v-if="geneHasError" />
            </a>
          </li>
          <li class="nav-item">
            <a
              id="flags-tab"
              class="nav-link"
              data-toggle="tab"
              href="#panel-flags"
              role="tab"
              title="Filter for user flags and comments"
            >
              Flags &amp; Comments
            </a>
          </li>
        </ul>
      </div>

      <div class="card-body p-0">
        <div class="tab-content">
          <div
            id="panel-genotype"
            ref="genotypePaneRef"
            class="tab-pane fade show active"
            role="tabpanel"
            aria-labelledby="genotype-tab"
          >
            <FilterFormGenotypePane
              v-model:query-settings="variantQueryStore.querySettings"
              :show-filtration-inline-help="
                variantQueryStore.showFiltrationInlineHelp
              "
              :filtration-complexity-mode="
                variantQueryStore.filtrationComplexityMode
              "
              :case="caseDetailsStore.caseObj"
            />
          </div>
          <div
            id="panel-frequency"
            ref="frequencyPaneRef"
            class="tab-pane fade"
            role="tabpanel"
            aria-labelledby="frequency-tab"
          >
            <FilterFormFrequencyPane
              :show-filtration-inline-help="
                variantQueryStore.showFiltrationInlineHelp
              "
              :filtration-complexity-mode="
                variantQueryStore.filtrationComplexityMode
              "
              :case="caseDetailsStore.caseObj"
              :query-settings="variantQueryStore.querySettings"
            />
          </div>
          <div
            id="panel-prioritization"
            ref="prioritizationPaneRef"
            class="tab-pane fade"
            role="tabpanel"
            aria-labelledby="prioritization-tab"
          >
            <FilterFormPriotizationPane
<<<<<<< HEAD
              :csrf-token="variantQueryStore.csrfToken"
              :show-filtration-inline-help="
                variantQueryStore.showFiltrationInlineHelp
              "
              :exomiser-enabled="variantQueryStore.exomiserEnabled"
              :cadd-enabled="variantQueryStore.caddEnabled"
              :cada-enabled="variantQueryStore.cadaEnabled"
=======
>>>>>>> f87b46ee
              v-model:prio-enabled="
                variantQueryStore.querySettings.prio_enabled
              "
              v-model:prio-algorithm="
                variantQueryStore.querySettings.prio_algorithm
              "
              v-model:prio-hpo-terms="
                variantQueryStore.querySettings.prio_hpo_terms
              "
              v-model:prio-gm="variantQueryStore.querySettings.prio_gm"
              v-model:photo-file="variantQueryStore.querySettings.photo_file"
              v-model:gm-enabled="variantQueryStore.querySettings.gm_enabled"
              v-model:pedia-enabled="
                variantQueryStore.querySettings.pedia_enabled
              "
              v-model:patho-enabled="
                variantQueryStore.querySettings.patho_enabled
              "
              v-model:patho-score="variantQueryStore.querySettings.patho_score"
              :csrf-token="variantQueryStore.csrfToken"
              :show-filtration-inline-help="
                variantQueryStore.showFiltrationInlineHelp
              "
              :exomiser-enabled="variantQueryStore.exomiserEnabled"
              :cadd-enabled="variantQueryStore.caddEnabled"
            />
          </div>
          <div
            id="panel-effect"
            class="tab-pane fade"
            role="tabpanel"
            aria-labelledby="effect-tab"
          >
            <FilterFormEffectPane
              ref="effectPaneRef"
              v-model:query-settings="variantQueryStore.querySettings"
              :show-filtration-inline-help="
                variantQueryStore.showFiltrationInlineHelp
              "
              :filtration-complexity-mode="
                variantQueryStore.filtrationComplexityMode
              "
            />
          </div>
          <div
            id="panel-quality"
            class="tab-pane fade"
            role="tabpanel"
            aria-labelledby="quality-tab"
          >
            <FilterFormQualityPane
              ref="qualityPaneRef"
              v-model:query-settings="variantQueryStore.querySettings"
              :show-filtration-inline-help="
                variantQueryStore.showFiltrationInlineHelp
              "
              :filtration-complexity-mode="
                variantQueryStore.filtrationComplexityMode
              "
              :case-obj="caseDetailsStore.caseObj"
            />
          </div>
          <div
            id="panel-allowlist"
            class="tab-pane fade"
            role="tabpanel"
            aria-labelledby="allowlist-tab"
          >
            <FilterFormGenesRegionsPane
              ref="genePaneRef"
              v-model:query-settings="variantQueryStore.querySettings"
              :show-filtration-inline-help="
                variantQueryStore.showFiltrationInlineHelp
              "
              :filtration-complexity-mode="
                variantQueryStore.filtrationComplexityMode
              "
            />
          </div>
          <div
            id="panel-flags"
            class="tab-pane fade"
            role="tabpanel"
            aria-labelledby="flags-tab"
          >
            <FilterFormFlagsPane
              v-model:query-settings="variantQueryStore.querySettings"
              :show-filtration-inline-help="
                variantQueryStore.showFiltrationInlineHelp
              "
              :filtration-complexity-mode="
                variantQueryStore.filtrationComplexityMode
              "
            />
          </div>
          <div
            id="panel-clinvar"
            class="tab-pane fade"
            role="tabpanel"
            aria-labelledby="clinvar-tab"
          >
            <FilterFormClinvarPane
              v-model:query-settings="variantQueryStore.querySettings"
              :show-filtration-inline-help="
                variantQueryStore.showFiltrationInlineHelp
              "
              :filtration-complexity-mode="
                variantQueryStore.filtrationComplexityMode
              "
            />
          </div>
        </div>
        <FilterFormFooter
          v-model:database="variantQueryStore.querySettings.database"
          :query-state="variantQueryStore.queryState"
          :any-has-error="anyHasError"
          :filtration-complexity-mode="
            variantQueryStore.filtrationComplexityMode
          "
          @submit-cancel-button-click="onSubmitCancelButtonClicked()"
        />
      </div>
    </div>
    <div v-else class="alert alert-info">
      <i-fa-solid-circle-notch class="spin" />
      <strong class="pl-2">Loading filter form ...</strong>
    </div>
    <Overlay
      v-if="showOverlay"
      :message="variantQueryStore.storeStateMessage"
    />
  </form>
</template>

<style>
footer.sodar-footer,
.sodar-sub-navbar-container {
  display: none;
}
</style><|MERGE_RESOLUTION|>--- conflicted
+++ resolved
@@ -279,7 +279,6 @@
             aria-labelledby="prioritization-tab"
           >
             <FilterFormPriotizationPane
-<<<<<<< HEAD
               :csrf-token="variantQueryStore.csrfToken"
               :show-filtration-inline-help="
                 variantQueryStore.showFiltrationInlineHelp
@@ -287,8 +286,6 @@
               :exomiser-enabled="variantQueryStore.exomiserEnabled"
               :cadd-enabled="variantQueryStore.caddEnabled"
               :cada-enabled="variantQueryStore.cadaEnabled"
-=======
->>>>>>> f87b46ee
               v-model:prio-enabled="
                 variantQueryStore.querySettings.prio_enabled
               "
@@ -308,12 +305,6 @@
                 variantQueryStore.querySettings.patho_enabled
               "
               v-model:patho-score="variantQueryStore.querySettings.patho_score"
-              :csrf-token="variantQueryStore.csrfToken"
-              :show-filtration-inline-help="
-                variantQueryStore.showFiltrationInlineHelp
-              "
-              :exomiser-enabled="variantQueryStore.exomiserEnabled"
-              :cadd-enabled="variantQueryStore.caddEnabled"
             />
           </div>
           <div
