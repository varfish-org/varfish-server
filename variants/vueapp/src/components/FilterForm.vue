--- conflicted
+++ resolved
@@ -279,7 +279,13 @@
             aria-labelledby="prioritization-tab"
           >
             <FilterFormPriotizationPane
-<<<<<<< HEAD
+              v-model:pedia-enabled="
+                variantQueryStore.querySettings.pedia_enabled
+              "
+              v-model:patho-enabled="
+                variantQueryStore.querySettings.patho_enabled
+              "
+              v-model:patho-score="variantQueryStore.querySettings.patho_score"
               :csrf-token="variantQueryStore.csrfToken"
               :show-filtration-inline-help="
                 variantQueryStore.showFiltrationInlineHelp
@@ -287,8 +293,6 @@
               :exomiser-enabled="variantQueryStore.exomiserEnabled"
               :cadd-enabled="variantQueryStore.caddEnabled"
               :cada-enabled="variantQueryStore.cadaEnabled"
-=======
->>>>>>> f87b46ee
               v-model:prio-enabled="
                 variantQueryStore.querySettings.prio_enabled
               "
@@ -301,19 +305,6 @@
               v-model:prio-gm="variantQueryStore.querySettings.prio_gm"
               v-model:photo-file="variantQueryStore.querySettings.photo_file"
               v-model:gm-enabled="variantQueryStore.querySettings.gm_enabled"
-              v-model:pedia-enabled="
-                variantQueryStore.querySettings.pedia_enabled
-              "
-              v-model:patho-enabled="
-                variantQueryStore.querySettings.patho_enabled
-              "
-              v-model:patho-score="variantQueryStore.querySettings.patho_score"
-              :csrf-token="variantQueryStore.csrfToken"
-              :show-filtration-inline-help="
-                variantQueryStore.showFiltrationInlineHelp
-              "
-              :exomiser-enabled="variantQueryStore.exomiserEnabled"
-              :cadd-enabled="variantQueryStore.caddEnabled"
             />
           </div>
           <div
