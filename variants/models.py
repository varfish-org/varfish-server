--- conflicted
+++ resolved
@@ -2549,11 +2549,7 @@
     return rows_
 
 
-<<<<<<< HEAD
 def prioritize_genes(job, entrez_ids, hpo_terms, prio_algorithm):
-=======
-def prioritize_genes(self, entrez_ids, hpo_terms, prio_algorithm):
->>>>>>> 51aaa752
     """Perform gene prioritization query.
 
     Yield quadruples (gene id, gene symbol, score, priority type) for the given gene list and query settings.
@@ -2561,7 +2557,6 @@
     # TODO: properly test
 
     if prio_algorithm == "CADA":
-<<<<<<< HEAD
         job.add_log_entry("Prioritize genes with CADA ...")
         yield from prio_cada(hpo_terms)
 
@@ -2595,76 +2590,14 @@
             raise ConnectionError(
                 "ERROR: Server responded with status {} and message {}".format(
                     res.status_code, strip_tags(re.sub("<head>.*</head>", "", res.text))
-=======
-        self.job.add_log_entry("Prioritize genes with CADA ...")
-        if not settings.VARFISH_ENABLE_CADA or not hpo_terms:
-            return
-        try:
-            res = requests.post(
-                settings.VARFISH_CADA_REST_API_URL,
-                json=sorted(set(hpo_terms)),
+                )
             )
-
-            if not res.status_code == 200:
-                raise ConnectionError(
-                    "ERROR: Server responded with status {} and message {}".format(
-                        res.status_code, strip_tags(re.sub("<head>.*</head>", "", res.text))
-                    )
->>>>>>> 51aaa752
-                )
-        except requests.ConnectionError:
-            raise ConnectionError(
-                "ERROR: Server {} not responding.".format(settings.VARFISH_CADA_API_URL)
-            )
-
-        print("res=" + str(res))
-        for entry in res.json():
-            yield entry["geneId"].split(':')[1], entry["geneSymbol"], entry["score"], 'CADA'
-
-    else:
-        if not settings.VARFISH_ENABLE_EXOMISER_PRIORITISER or not entrez_ids or not hpo_terms:
-            return
-        self.job.add_log_entry("Prioritize genes with Exomiser ...")
-        try:
-
-                algo_params = {
-                        "hiphive": ("hiphive", ["human", "mouse", "fish", "ppi"]),
-                        "hiphive-human": ("hiphive", ["human"]),
-                        "hiphive-mouse": ("hiphive", ["human", "mouse"]),
-                    }
-                prio_algorithm, prio_params = algo_params.get(prio_algorithm, (prio_algorithm, []))
-                res = requests.post(
-                        settings.VARFISH_EXOMISER_PRIORITISER_API_URL,
-                        json={
-                            "phenotypes": sorted(set(hpo_terms)),
-                            "genes": sorted(set(entrez_ids)),
-                            "prioritiser": prio_algorithm,
-                            "prioritiser-params": ",".join(prio_params),
-                         },
-                    )
-
-                if not res.status_code == 200:
-                     raise ConnectionError(
-                         "ERROR: Server responded with status {} and message {}".format(
-                              res.status_code, strip_tags(re.sub("<head>.*</head>", "", res.text))
-                          )
-                      )
-        except requests.ConnectionError:
-            raise ConnectionError(
-                "ERROR: Server {} not responding.".format(settings.VARFISH_EXOMISER_PRIORITISER_API_URL)
-            )
-<<<<<<< HEAD
     except requests.ConnectionError:
         raise ConnectionError(
             "ERROR: Server {} not responding.".format(settings.VARFISH_EXOMISER_PRIORITISER_API_URL)
         )
     for entry in res.json().get("results", ()):
         yield entry["geneId"], entry["geneSymbol"], entry["score"], entry["priorityType"]
-=======
-
-        for entry in res.json().get("results", ()):
-            yield entry["geneId"], entry["geneSymbol"], entry["score"], entry["priorityType"]
->>>>>>> 51aaa752
 
 
 def prio_cada(hpo_terms):
