--- conflicted
+++ resolved
@@ -17,15 +17,6 @@
 {% endblock title %}
 
 {% block projectroles %}
-<<<<<<< HEAD
-  {% get_app_setting 'userprofile' 'enable_project_uuid_copy' user=request.user as enable_uuid_copy %}
-
-  <div id="sodar-ss-app-context" app-context="{{ app_context }}"></div>
-  <div id="app" class="h-100"></div>
-
-  {#% vite_scripts 'src/cases/main.ts' %#}
-  {#% vite_styles 'src/cases/main.ts' %#}
-=======
   <div id="app" class="h-100">
     Redirecting...
   </div>
@@ -34,5 +25,4 @@
       window.location.replace('/-/cases/{{project.sodar_uuid}}/')
     })
   </script>
->>>>>>> d218a2e9
 {% endblock %}