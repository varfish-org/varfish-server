--- conflicted
+++ resolved
@@ -35,11 +35,7 @@
     {% endwith %}
   </td>
   <td>
-<<<<<<< HEAD
-    <a href="/-/{{ item.project.sodar_uuid }}/detail/{{ item.sodar_uuid }}">
-=======
     <a href="/-/cases/{{ item.project.sodar_uuid }}/detail/{{ item.sodar_uuid }}">
->>>>>>> d218a2e9
       {{ item.name }}
     </a>
     {% if not disable_pedigree_sex_check %}
