from enum import Enum
from inspect import isclass
import typing

from drf_spectacular.drainage import set_override
from drf_spectacular.extensions import OpenApiSerializerFieldExtension
from drf_spectacular.plumbing import ResolvedComponent
<<<<<<< HEAD
from pydantic.json_schema import model_json_schema


=======
import pydantic
from pydantic.json_schema import model_json_schema


def pydantic_to_json_schema(schema_arg: typing.Any) -> typing.Dict[str, typing.Any]:
    """Convert a Python/pydantic schema to a JSON schema."""
    if type(schema_arg) is type(int) or type(schema_arg) is type(float):
        return {
            "type": "number",
        }
    elif type(schema_arg) is type(str):
        return {
            "type": "string",
        }
    elif type(schema_arg) is type(None):
        return {
            "type": "null",
        }
    elif isclass(schema_arg) and issubclass(schema_arg, Enum):
        return {
            "type": "string",
            "title": schema_arg.__name__,
            "enum": [e.value for e in schema_arg],
        }
    elif typing.get_origin(schema_arg) is typing.Union:  # is typing.Optional[X]
        schema_arg = typing.get_args(schema_arg)[0]
        one_ofs = [pydantic_to_json_schema(arg_inner) for arg_inner in typing.get_args(schema_arg)]
        defs = {}
        for one_of in one_ofs:
            defs.update(one_of.pop("$defs", {}))
        result = {"oneOf": one_ofs, "$defs": defs}
        return result
    elif typing.get_origin(schema_arg) is list:
        inner_schema = pydantic_to_json_schema(typing.get_args(schema_arg)[0])
        defs = inner_schema.pop("$defs", {})
        return {
            "type": "array",
            "items": inner_schema,
            "$defs": defs,
        }
    elif issubclass(schema_arg, Enum):
        return {
            "type": "string",
            "title": schema_arg.__name__,
            "enum": [e.value for e in schema_arg],
        }
    elif issubclass(schema_arg, pydantic.BaseModel):
        return model_json_schema(schema_arg, ref_template="#/components/schemas/{model}")
    else:
        raise ValueError(f"Unsupported schema type: {schema_arg}")


>>>>>>> 3c325fe8
class DjangoPydanticFieldFix(OpenApiSerializerFieldExtension):

    target_class = "django_pydantic_field.v2.rest_framework.fields.SchemaField"
    match_subclasses = True

    def get_name(self):
        # due to the fact that it is complicated to pull out every field member BaseModel class
        # of the entry model, we simply use the class name as string for object. This hack may
        # create false positive warnings, so turn it off. However, this may suppress correct
        # warnings involving the entry class.
        set_override(self.target, "suppress_collision_warning", True)
        if typing.get_origin(self.target.schema) is list:
            inner_type = typing.get_args(self.target.schema)[0]
            return f"{inner_type.__name__}List"
        else:
            return super().get_name()
<<<<<<< HEAD

    def map_serializer_field(self, auto_schema, direction):
        _ = direction
        print(
            self.target.schema,
            typing.get_origin(self.target.schema),
            typing.get_args(self.target.schema),
        )
        if typing.get_origin(self.target.schema) is list:
            inner_type = typing.get_args(self.target.schema)[0]
            if inner_type is str:
                schema = {
                    "type": "array",
                    "items": {
                        "type": "string",
                    },
                }
            elif issubclass(inner_type, Enum):
                inner_schema = {
                    "type": "string",
                    "title": inner_type.__name__,
                    "enum": [e.value for e in inner_type],
                }
                inner_schema_defs = inner_schema.pop("$defs", {})
                schema = {
                    "type": "array",
                    "title": f"{inner_schema['title']}List",
                    "items": inner_schema,
                }
                schema.update({"$defs": inner_schema_defs})
            else:
                inner_schema = model_json_schema(
                    inner_type, ref_template="#/components/schemas/{model}"
                )
                inner_schema_defs = inner_schema.pop("$defs", {})
                schema = {
                    "type": "array",
                    "title": f"{inner_schema['title']}List",
                    "items": inner_schema,
                }
                schema.update({"$defs": inner_schema_defs})
        elif (  # typing.Optional
            typing.get_origin(self.target.schema) is typing.Union
            and len(typing.get_args(self.target.schema)) == 2
            and typing.get_args(self.target.schema)[1] is type(None)
        ):
            pass
        elif issubclass(self.target.schema, Enum):
            return {
                "type": "string",
                "title": self.target.schema.__name__,
                "enum": [e.value for e in self.target.schema],
            }
        else:
            schema = model_json_schema(
                self.target.schema, ref_template="#/components/schemas/{model}"
            )
=======
>>>>>>> 3c325fe8

    def map_serializer_field(self, auto_schema, direction):
        _ = direction
        schema = pydantic_to_json_schema(self.target.schema)
        # pull out potential sub-schemas and put them into component section
        for sub_name, sub_schema in schema.pop("$defs", {}).items():
            component = ResolvedComponent(
                name=sub_name,
                type=ResolvedComponent.SCHEMA,
                object=sub_name,
                schema=sub_schema,
            )
            auto_schema.registry.register_on_missing(component)

        return schema


def spectacular_preprocess_hook(endpoints):
    blocked_prefixes = (
        "/admin_alerts/",
        "/api/auth/",
        "/beaconsite/",
        "/cohorts/",
        "/importer/",
        "/svs/",
        "/varannos/",
        "/variants/",
    )
    blocked_infixes = ("/ajax/",)
    filtered = []
    for path, path_regex, method, callback in endpoints:
        block = False
        for prefix in blocked_prefixes:
            if path.startswith(prefix):
                block = True
                break
        for infix in blocked_infixes:
            if infix in path:
                block = True
                break
        if not block:
            filtered.append((path, path_regex, method, callback))
    return filtered<|MERGE_RESOLUTION|>--- conflicted
+++ resolved
@@ -5,11 +5,6 @@
 from drf_spectacular.drainage import set_override
 from drf_spectacular.extensions import OpenApiSerializerFieldExtension
 from drf_spectacular.plumbing import ResolvedComponent
-<<<<<<< HEAD
-from pydantic.json_schema import model_json_schema
-
-
-=======
 import pydantic
 from pydantic.json_schema import model_json_schema
 
@@ -62,7 +57,6 @@
         raise ValueError(f"Unsupported schema type: {schema_arg}")
 
 
->>>>>>> 3c325fe8
 class DjangoPydanticFieldFix(OpenApiSerializerFieldExtension):
 
     target_class = "django_pydantic_field.v2.rest_framework.fields.SchemaField"
@@ -79,66 +73,6 @@
             return f"{inner_type.__name__}List"
         else:
             return super().get_name()
-<<<<<<< HEAD
-
-    def map_serializer_field(self, auto_schema, direction):
-        _ = direction
-        print(
-            self.target.schema,
-            typing.get_origin(self.target.schema),
-            typing.get_args(self.target.schema),
-        )
-        if typing.get_origin(self.target.schema) is list:
-            inner_type = typing.get_args(self.target.schema)[0]
-            if inner_type is str:
-                schema = {
-                    "type": "array",
-                    "items": {
-                        "type": "string",
-                    },
-                }
-            elif issubclass(inner_type, Enum):
-                inner_schema = {
-                    "type": "string",
-                    "title": inner_type.__name__,
-                    "enum": [e.value for e in inner_type],
-                }
-                inner_schema_defs = inner_schema.pop("$defs", {})
-                schema = {
-                    "type": "array",
-                    "title": f"{inner_schema['title']}List",
-                    "items": inner_schema,
-                }
-                schema.update({"$defs": inner_schema_defs})
-            else:
-                inner_schema = model_json_schema(
-                    inner_type, ref_template="#/components/schemas/{model}"
-                )
-                inner_schema_defs = inner_schema.pop("$defs", {})
-                schema = {
-                    "type": "array",
-                    "title": f"{inner_schema['title']}List",
-                    "items": inner_schema,
-                }
-                schema.update({"$defs": inner_schema_defs})
-        elif (  # typing.Optional
-            typing.get_origin(self.target.schema) is typing.Union
-            and len(typing.get_args(self.target.schema)) == 2
-            and typing.get_args(self.target.schema)[1] is type(None)
-        ):
-            pass
-        elif issubclass(self.target.schema, Enum):
-            return {
-                "type": "string",
-                "title": self.target.schema.__name__,
-                "enum": [e.value for e in self.target.schema],
-            }
-        else:
-            schema = model_json_schema(
-                self.target.schema, ref_template="#/components/schemas/{model}"
-            )
-=======
->>>>>>> 3c325fe8
 
     def map_serializer_field(self, auto_schema, direction):
         _ = direction
