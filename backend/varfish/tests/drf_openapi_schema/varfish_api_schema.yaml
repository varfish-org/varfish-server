--- conflicted
+++ resolved
@@ -8650,8 +8650,6 @@
       - project
       - role
       - sodar_uuid
-<<<<<<< HEAD
-=======
     RecessiveModeEnum:
       enum:
       - disabled
@@ -8664,7 +8662,6 @@
         * `comphet_recessive` - comphet_recessive
         * `homozygous_recessive` - homozygous_recessive
         * `recessive` - recessive
->>>>>>> d218a2e9
     RegionCoverageStats:
       description: Per-region QC stats for alignment.
       properties:
