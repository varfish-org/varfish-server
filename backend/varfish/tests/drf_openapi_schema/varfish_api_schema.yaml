openapi: 3.0.3
info:
  title: VarFish
  version: 0.0.0
  description: VarFish API
paths:
  /cases-analysis/api/caseanalysis/{case}/:
    get:
      operationId: cases_analysis_api_caseanalysis_list
      description: |-
        List the ``CaseAnalysis`` objects for the given case.

        Implement the "create single case analysis on listing" logic.
      parameters:
      - in: path
        name: case
        schema:
          type: string
          pattern: ^[0-9a-f-]+$
        required: true
      - name: cursor
        required: false
        in: query
        description: The pagination cursor value.
        schema:
          type: string
      - name: page_size
        required: false
        in: query
        description: Number of results to return per page.
        schema:
          type: integer
      tags:
      - cases-analysis
      security:
      - basicAuth: []
      - cookieAuth: []
      - knoxApiToken: []
      responses:
        '200':
          content:
            application/json:
              schema:
                $ref: '#/components/schemas/PaginatedCaseAnalysisList'
          description: ''
  /cases-analysis/api/caseanalysis/{case}/{caseanalysis}/:
    get:
      operationId: cases_analysis_api_caseanalysis_retrieve
      description: |-
        Allow listing and retrieval of ``CaseAnalysis`` records for a given case.

        As we only allow for one ``CaseAnalysis`` per case, we implicitely create one
        when listing.
      parameters:
      - in: path
        name: case
        schema:
          type: string
          pattern: ^[0-9a-f-]+$
        required: true
      - in: path
        name: caseanalysis
        schema:
          type: string
          format: uuid
        required: true
      tags:
      - cases-analysis
      security:
      - basicAuth: []
      - cookieAuth: []
      - knoxApiToken: []
      responses:
        '200':
          content:
            application/json:
              schema:
                $ref: '#/components/schemas/CaseAnalysis'
          description: ''
  /cases-analysis/api/caseanalysissession/{case}/:
    get:
      operationId: cases_analysis_api_caseanalysissession_list
      description: |-
        List the ``CaseAnalysisSession`` objects for the given case and current user.

        Implement the "create single case analysis session on listing" logic.
      parameters:
      - in: path
        name: case
        schema:
          type: string
          pattern: ^[0-9a-f-]+$
        required: true
      - name: cursor
        required: false
        in: query
        description: The pagination cursor value.
        schema:
          type: string
      - name: page_size
        required: false
        in: query
        description: Number of results to return per page.
        schema:
          type: integer
      tags:
      - cases-analysis
      security:
      - basicAuth: []
      - cookieAuth: []
      - knoxApiToken: []
      responses:
        '200':
          content:
            application/json:
              schema:
                $ref: '#/components/schemas/PaginatedCaseAnalysisSessionList'
          description: ''
  /cases-analysis/api/caseanalysissession/{case}/{caseanalysissession}/:
    get:
      operationId: cases_analysis_api_caseanalysissession_retrieve
      description: Allow retrieval only of ``CaseAnalysisSession`` record for current
        user.
      parameters:
      - in: path
        name: case
        schema:
          type: string
          pattern: ^[0-9a-f-]+$
        required: true
      - in: path
        name: caseanalysissession
        schema:
          type: string
          format: uuid
        required: true
      tags:
      - cases-analysis
      security:
      - basicAuth: []
      - cookieAuth: []
      - knoxApiToken: []
      responses:
        '200':
          content:
            application/json:
              schema:
                $ref: '#/components/schemas/CaseAnalysisSession'
          description: ''
  /cases-import/api/case-import-action/list-create/{project}/:
    get:
      operationId: cases_import_api_case_import_action_list_create_list
      description: |-
        API view mixin for generic DRF API views with serializers, SODAR project
        context and permission checkin.

        Unless overriding ``permission_classes`` with their own implementation, the
        user MUST supply a ``permission_required`` attribute.

        Replace ``lookup_url_kwarg`` with your view's url kwarg (SODAR project
        compatible model name in lowercase).

        If the lookup is done via a foreign key, change the ``lookup_field``
        attribute of your class into ``foreignkey__sodar_uuid``, e.g.
        ``project__sodar_uuid`` for lists.

        If your object(s) don't have a direct ``project`` relation, update the
        ``queryset_project_field`` to point to the field, e.g.
        ``someothermodel__project``.
      parameters:
      - name: page
        required: false
        in: query
        description: A page number within the paginated result set.
        schema:
          type: integer
      - name: page_size
        required: false
        in: query
        description: Number of results to return per page.
        schema:
          type: integer
      - in: path
        name: project
        schema:
          type: string
          format: uuid
        required: true
      tags:
      - cases-import
      security:
      - basicAuth: []
      - cookieAuth: []
      - knoxApiToken: []
      responses:
        '200':
          content:
            application/vnd.bihealth.varfish+json:
              schema:
                $ref: '#/components/schemas/PaginatedCaseImportActionList'
          description: ''
    post:
      operationId: cases_import_api_case_import_action_list_create_create
      description: |-
        API view mixin for generic DRF API views with serializers, SODAR project
        context and permission checkin.

        Unless overriding ``permission_classes`` with their own implementation, the
        user MUST supply a ``permission_required`` attribute.

        Replace ``lookup_url_kwarg`` with your view's url kwarg (SODAR project
        compatible model name in lowercase).

        If the lookup is done via a foreign key, change the ``lookup_field``
        attribute of your class into ``foreignkey__sodar_uuid``, e.g.
        ``project__sodar_uuid`` for lists.

        If your object(s) don't have a direct ``project`` relation, update the
        ``queryset_project_field`` to point to the field, e.g.
        ``someothermodel__project``.
      parameters:
      - in: path
        name: project
        schema:
          type: string
          format: uuid
        required: true
      tags:
      - cases-import
      requestBody:
        content:
          application/json:
            schema:
              $ref: '#/components/schemas/CaseImportAction'
          application/x-www-form-urlencoded:
            schema:
              $ref: '#/components/schemas/CaseImportAction'
          multipart/form-data:
            schema:
              $ref: '#/components/schemas/CaseImportAction'
        required: true
      security:
      - basicAuth: []
      - cookieAuth: []
      - knoxApiToken: []
      responses:
        '201':
          content:
            application/vnd.bihealth.varfish+json:
              schema:
                $ref: '#/components/schemas/CaseImportAction'
          description: ''
  /cases-import/api/case-import-action/retrieve-update-destroy/{caseimportaction}/:
    get:
      operationId: cases_import_api_case_import_action_retrieve_update_destroy_retrieve
      description: |-
        API view mixin for generic DRF API views with serializers, SODAR project
        context and permission checkin.

        Unless overriding ``permission_classes`` with their own implementation, the
        user MUST supply a ``permission_required`` attribute.

        Replace ``lookup_url_kwarg`` with your view's url kwarg (SODAR project
        compatible model name in lowercase).

        If the lookup is done via a foreign key, change the ``lookup_field``
        attribute of your class into ``foreignkey__sodar_uuid``, e.g.
        ``project__sodar_uuid`` for lists.

        If your object(s) don't have a direct ``project`` relation, update the
        ``queryset_project_field`` to point to the field, e.g.
        ``someothermodel__project``.
      parameters:
      - in: path
        name: caseimportaction
        schema:
          type: string
          format: uuid
        required: true
      tags:
      - cases-import
      security:
      - basicAuth: []
      - cookieAuth: []
      - knoxApiToken: []
      responses:
        '200':
          content:
            application/vnd.bihealth.varfish+json:
              schema:
                $ref: '#/components/schemas/CaseImportAction'
          description: ''
    put:
      operationId: cases_import_api_case_import_action_retrieve_update_destroy_update
      description: |-
        API view mixin for generic DRF API views with serializers, SODAR project
        context and permission checkin.

        Unless overriding ``permission_classes`` with their own implementation, the
        user MUST supply a ``permission_required`` attribute.

        Replace ``lookup_url_kwarg`` with your view's url kwarg (SODAR project
        compatible model name in lowercase).

        If the lookup is done via a foreign key, change the ``lookup_field``
        attribute of your class into ``foreignkey__sodar_uuid``, e.g.
        ``project__sodar_uuid`` for lists.

        If your object(s) don't have a direct ``project`` relation, update the
        ``queryset_project_field`` to point to the field, e.g.
        ``someothermodel__project``.
      parameters:
      - in: path
        name: caseimportaction
        schema:
          type: string
          format: uuid
        required: true
      tags:
      - cases-import
      requestBody:
        content:
          application/json:
            schema:
              $ref: '#/components/schemas/CaseImportAction'
          application/x-www-form-urlencoded:
            schema:
              $ref: '#/components/schemas/CaseImportAction'
          multipart/form-data:
            schema:
              $ref: '#/components/schemas/CaseImportAction'
        required: true
      security:
      - basicAuth: []
      - cookieAuth: []
      - knoxApiToken: []
      responses:
        '200':
          content:
            application/vnd.bihealth.varfish+json:
              schema:
                $ref: '#/components/schemas/CaseImportAction'
          description: ''
    patch:
      operationId: cases_import_api_case_import_action_retrieve_update_destroy_partial_update
      description: |-
        API view mixin for generic DRF API views with serializers, SODAR project
        context and permission checkin.

        Unless overriding ``permission_classes`` with their own implementation, the
        user MUST supply a ``permission_required`` attribute.

        Replace ``lookup_url_kwarg`` with your view's url kwarg (SODAR project
        compatible model name in lowercase).

        If the lookup is done via a foreign key, change the ``lookup_field``
        attribute of your class into ``foreignkey__sodar_uuid``, e.g.
        ``project__sodar_uuid`` for lists.

        If your object(s) don't have a direct ``project`` relation, update the
        ``queryset_project_field`` to point to the field, e.g.
        ``someothermodel__project``.
      parameters:
      - in: path
        name: caseimportaction
        schema:
          type: string
          format: uuid
        required: true
      tags:
      - cases-import
      requestBody:
        content:
          application/json:
            schema:
              $ref: '#/components/schemas/PatchedCaseImportAction'
          application/x-www-form-urlencoded:
            schema:
              $ref: '#/components/schemas/PatchedCaseImportAction'
          multipart/form-data:
            schema:
              $ref: '#/components/schemas/PatchedCaseImportAction'
      security:
      - basicAuth: []
      - cookieAuth: []
      - knoxApiToken: []
      responses:
        '200':
          content:
            application/vnd.bihealth.varfish+json:
              schema:
                $ref: '#/components/schemas/CaseImportAction'
          description: ''
    delete:
      operationId: cases_import_api_case_import_action_retrieve_update_destroy_destroy
      description: |-
        API view mixin for generic DRF API views with serializers, SODAR project
        context and permission checkin.

        Unless overriding ``permission_classes`` with their own implementation, the
        user MUST supply a ``permission_required`` attribute.

        Replace ``lookup_url_kwarg`` with your view's url kwarg (SODAR project
        compatible model name in lowercase).

        If the lookup is done via a foreign key, change the ``lookup_field``
        attribute of your class into ``foreignkey__sodar_uuid``, e.g.
        ``project__sodar_uuid`` for lists.

        If your object(s) don't have a direct ``project`` relation, update the
        ``queryset_project_field`` to point to the field, e.g.
        ``someothermodel__project``.
      parameters:
      - in: path
        name: caseimportaction
        schema:
          type: string
          format: uuid
        required: true
      tags:
      - cases-import
      security:
      - basicAuth: []
      - cookieAuth: []
      - knoxApiToken: []
      responses:
        '204':
          description: No response body
  /cases-qc/api/caseqc/retrieve/{case}/:
    get:
      operationId: cases_qc_api_caseqc_retrieve_retrieve
      description: |-
        Retrieve the latest ``CaseQc`` for the given case.

        This corresponds to the raw QC values imported into VarFish.  See
        ``VarfishStatsRetrieveApiView`` for the information used by the UI.

        **URL:** ``/cases_qc/api/caseqc/retrieve/{case.sodar_uuid}/``

        **Methods:** ``GET``

        **Returns:** serialized ``CaseQc`` if any, HTTP 404 if not found
      parameters:
      - in: path
        name: case
        schema:
          type: string
          format: uuid
        required: true
      tags:
      - cases-qc
      security:
      - basicAuth: []
      - cookieAuth: []
      - knoxApiToken: []
      responses:
        '200':
          content:
            application/vnd.bihealth.varfish+json:
              schema:
                $ref: '#/components/schemas/CaseQc'
          description: ''
  /cases-qc/api/varfishstats/retrieve/{case}/:
    get:
      operationId: cases_qc_api_varfishstats_retrieve_retrieve
      description: |-
        Retrieve the latest statistics to display in the UI for a case.

        **URL:** ``/cases_qc/api/varfishstats/retrieve/{case.sodar_uuid}/``

        **Methods:** ``GET``

        **Returns:** serialized ``CaseQc`` if any, HTTP 404 if not found
      parameters:
      - in: path
        name: case
        schema:
          type: string
          format: uuid
        required: true
      tags:
      - cases-qc
      security:
      - basicAuth: []
      - cookieAuth: []
      - knoxApiToken: []
      responses:
        '200':
          content:
            application/vnd.bihealth.varfish+json:
              schema:
                $ref: '#/components/schemas/VarfishStats'
          description: ''
  /cases/api/annotation-release-info/list/{case}/:
    get:
      operationId: cases_api_annotation_release_info_list_list
      description: |-
        List annotation release infos for a given case.

        **URL:** ``/cases/api/annotation-release-info/list/{case.sodar_uuid}``

        **Methods:** ``GET``
      parameters:
      - in: path
        name: case
        schema:
          type: string
          pattern: ^[0-9a-f-]+$
        required: true
      tags:
      - cases
      security:
      - basicAuth: []
      - cookieAuth: []
      - knoxApiToken: []
      responses:
        '200':
          content:
            application/vnd.bihealth.varfish+json:
              schema:
                type: array
                items:
                  $ref: '#/components/schemas/AnnotationReleaseInfo'
          description: ''
  /cases/api/case-comment/list-create/{case}/:
    get:
      operationId: cases_api_case_comment_list_create_list
      description: |-
        List/create case comments for the given case.

        **URL:** ``/cases/api/case-comment/list-create/{case.sodar_uuid}``

        **Methods:** ``GET``

        **Parameters:**

        - ``page`` - specify page to return (default/first is ``1``)
        - ``page_size`` -- number of elements per page (default is ``10``, maximum is ``100``)

        **Returns:**

        - ``count`` - number of total elements (``int``)
        - ``next`` - URL to next page (``str`` or ``null``)
        - ``previous`` - URL to next page (``str`` or ``null``)
        - ``results`` - ``list`` of case small variant query details (see :py:class:`SmallVariantQuery`)
      parameters:
      - in: path
        name: case
        schema:
          type: string
          pattern: ^[0-9a-f-]+$
        required: true
      tags:
      - cases
      security:
      - basicAuth: []
      - cookieAuth: []
      - knoxApiToken: []
      responses:
        '200':
          content:
            application/vnd.bihealth.varfish+json:
              schema:
                type: array
                items:
                  $ref: '#/components/schemas/CaseComment'
          description: ''
    post:
      operationId: cases_api_case_comment_list_create_create
      description: |-
        List/create case comments for the given case.

        **URL:** ``/cases/api/case-comment/list-create/{case.sodar_uuid}``

        **Methods:** ``GET``

        **Parameters:**

        - ``page`` - specify page to return (default/first is ``1``)
        - ``page_size`` -- number of elements per page (default is ``10``, maximum is ``100``)

        **Returns:**

        - ``count`` - number of total elements (``int``)
        - ``next`` - URL to next page (``str`` or ``null``)
        - ``previous`` - URL to next page (``str`` or ``null``)
        - ``results`` - ``list`` of case small variant query details (see :py:class:`SmallVariantQuery`)
      parameters:
      - in: path
        name: case
        schema:
          type: string
          pattern: ^[0-9a-f-]+$
        required: true
      tags:
      - cases
      requestBody:
        content:
          application/json:
            schema:
              $ref: '#/components/schemas/CaseComment'
          application/x-www-form-urlencoded:
            schema:
              $ref: '#/components/schemas/CaseComment'
          multipart/form-data:
            schema:
              $ref: '#/components/schemas/CaseComment'
        required: true
      security:
      - basicAuth: []
      - cookieAuth: []
      - knoxApiToken: []
      responses:
        '201':
          content:
            application/vnd.bihealth.varfish+json:
              schema:
                $ref: '#/components/schemas/CaseComment'
          description: ''
  /cases/api/case-phenotype-terms/list-create/{case}/:
    get:
      operationId: cases_api_case_phenotype_terms_list_create_list
      description: |-
        List/create case phenotype term annotations.

        **URL:** ``/cases/api/case-phenotype-terms/list-create/{case.sodar_uuid}``

        **Methods:** ``GET``

        **Parameters:**

        - ``page`` - specify page to return (default/first is ``1``)
        - ``page_size`` -- number of elements per page (default is ``10``, maximum is ``100``)

        **Returns:**

        - ``count`` - number of total elements (``int``)
        - ``next`` - URL to next page (``str`` or ``null``)
        - ``previous`` - URL to next page (``str`` or ``null``)
        - ``results`` - ``list`` of case small variant query details (see :py:class:`SmallVariantQuery`)
      parameters:
      - in: path
        name: case
        schema:
          type: string
          pattern: ^[0-9a-f-]+$
        required: true
      tags:
      - cases
      security:
      - basicAuth: []
      - cookieAuth: []
      - knoxApiToken: []
      responses:
        '200':
          content:
            application/vnd.bihealth.varfish+json:
              schema:
                type: array
                items:
                  $ref: '#/components/schemas/CasePhenotypeTerms'
          description: ''
    post:
      operationId: cases_api_case_phenotype_terms_list_create_create
      description: |-
        List/create case phenotype term annotations.

        **URL:** ``/cases/api/case-phenotype-terms/list-create/{case.sodar_uuid}``

        **Methods:** ``GET``

        **Parameters:**

        - ``page`` - specify page to return (default/first is ``1``)
        - ``page_size`` -- number of elements per page (default is ``10``, maximum is ``100``)

        **Returns:**

        - ``count`` - number of total elements (``int``)
        - ``next`` - URL to next page (``str`` or ``null``)
        - ``previous`` - URL to next page (``str`` or ``null``)
        - ``results`` - ``list`` of case small variant query details (see :py:class:`SmallVariantQuery`)
      parameters:
      - in: path
        name: case
        schema:
          type: string
          pattern: ^[0-9a-f-]+$
        required: true
      tags:
      - cases
      requestBody:
        content:
          application/json:
            schema:
              $ref: '#/components/schemas/CasePhenotypeTerms'
          application/x-www-form-urlencoded:
            schema:
              $ref: '#/components/schemas/CasePhenotypeTerms'
          multipart/form-data:
            schema:
              $ref: '#/components/schemas/CasePhenotypeTerms'
        required: true
      security:
      - basicAuth: []
      - cookieAuth: []
      - knoxApiToken: []
      responses:
        '201':
          content:
            application/vnd.bihealth.varfish+json:
              schema:
                $ref: '#/components/schemas/CasePhenotypeTerms'
          description: ''
  /cases/api/case-phenotype-terms/retrieve-update-destroy/{casephenotypeterms}/:
    get:
      operationId: cases_api_case_phenotype_terms_retrieve_update_destroy_retrieve
      description: |-
        Retrieve, update, destroy case comments for the given case.

        **URL:** ``/cases/api/case-phenotype-terms/retrieve-update-destroy/{case_phenotype_terms.sodar_uuid}``

        **Methods:** ``GET``, ``PATCH``, ``PUT``, ``DELETE``
      parameters:
      - in: path
        name: casephenotypeterms
        schema:
          type: string
          pattern: ^[0-9a-f-]+$
        required: true
      tags:
      - cases
      security:
      - basicAuth: []
      - cookieAuth: []
      - knoxApiToken: []
      responses:
        '200':
          content:
            application/vnd.bihealth.varfish+json:
              schema:
                $ref: '#/components/schemas/CasePhenotypeTerms'
          description: ''
    put:
      operationId: cases_api_case_phenotype_terms_retrieve_update_destroy_update
      description: |-
        Retrieve, update, destroy case comments for the given case.

        **URL:** ``/cases/api/case-phenotype-terms/retrieve-update-destroy/{case_phenotype_terms.sodar_uuid}``

        **Methods:** ``GET``, ``PATCH``, ``PUT``, ``DELETE``
      parameters:
      - in: path
        name: casephenotypeterms
        schema:
          type: string
          pattern: ^[0-9a-f-]+$
        required: true
      tags:
      - cases
      requestBody:
        content:
          application/json:
            schema:
              $ref: '#/components/schemas/CasePhenotypeTerms'
          application/x-www-form-urlencoded:
            schema:
              $ref: '#/components/schemas/CasePhenotypeTerms'
          multipart/form-data:
            schema:
              $ref: '#/components/schemas/CasePhenotypeTerms'
        required: true
      security:
      - basicAuth: []
      - cookieAuth: []
      - knoxApiToken: []
      responses:
        '200':
          content:
            application/vnd.bihealth.varfish+json:
              schema:
                $ref: '#/components/schemas/CasePhenotypeTerms'
          description: ''
    patch:
      operationId: cases_api_case_phenotype_terms_retrieve_update_destroy_partial_update
      description: |-
        Retrieve, update, destroy case comments for the given case.

        **URL:** ``/cases/api/case-phenotype-terms/retrieve-update-destroy/{case_phenotype_terms.sodar_uuid}``

        **Methods:** ``GET``, ``PATCH``, ``PUT``, ``DELETE``
      parameters:
      - in: path
        name: casephenotypeterms
        schema:
          type: string
          pattern: ^[0-9a-f-]+$
        required: true
      tags:
      - cases
      requestBody:
        content:
          application/json:
            schema:
              $ref: '#/components/schemas/PatchedCasePhenotypeTerms'
          application/x-www-form-urlencoded:
            schema:
              $ref: '#/components/schemas/PatchedCasePhenotypeTerms'
          multipart/form-data:
            schema:
              $ref: '#/components/schemas/PatchedCasePhenotypeTerms'
      security:
      - basicAuth: []
      - cookieAuth: []
      - knoxApiToken: []
      responses:
        '200':
          content:
            application/vnd.bihealth.varfish+json:
              schema:
                $ref: '#/components/schemas/CasePhenotypeTerms'
          description: ''
    delete:
      operationId: cases_api_case_phenotype_terms_retrieve_update_destroy_destroy
      description: |-
        Retrieve, update, destroy case comments for the given case.

        **URL:** ``/cases/api/case-phenotype-terms/retrieve-update-destroy/{case_phenotype_terms.sodar_uuid}``

        **Methods:** ``GET``, ``PATCH``, ``PUT``, ``DELETE``
      parameters:
      - in: path
        name: casephenotypeterms
        schema:
          type: string
          pattern: ^[0-9a-f-]+$
        required: true
      tags:
      - cases
      security:
      - basicAuth: []
      - cookieAuth: []
      - knoxApiToken: []
      responses:
        '204':
          description: No response body
  /cases/api/case/list/{project}/:
    get:
      operationId: cases_api_case_list_list
      description: |-
        List all cases in the current project.

        **URL:** ``/cases/api/case/list/{project.sodar_uid}/``

        **Methods:** ``GET``

        **Returns:** List of project details (see :py:class:`CaseRetrieveApiView`)
      parameters:
      - name: page
        required: false
        in: query
        description: A page number within the paginated result set.
        schema:
          type: integer
      - name: page_size
        required: false
        in: query
        description: Number of results to return per page.
        schema:
          type: integer
      - in: path
        name: project
        schema:
          type: string
          pattern: ^[0-9a-f-]+$
        required: true
      tags:
      - cases
      security:
      - basicAuth: []
      - cookieAuth: []
      - knoxApiToken: []
      responses:
        '200':
          content:
            application/vnd.bihealth.varfish+json:
              schema:
                $ref: '#/components/schemas/PaginatedCaseSerializerNgList'
          description: ''
  /cases/api/case/retrieve-update-destroy/{case}/:
    get:
      operationId: cases_api_case_retrieve_update_destroy_retrieve
      description: |-
        Update a given case.

        **URL:** ``/cases/api/case/update/{case.sodar_uid}/``

        **Methods:** ``PATCH``, ``PUT``, ``DELETE``.

        **Returns:** Updated case details.
      parameters:
      - in: path
        name: case
        schema:
          type: string
          pattern: ^[0-9a-f-]+$
        required: true
      tags:
      - cases
      security:
      - basicAuth: []
      - cookieAuth: []
      - knoxApiToken: []
      responses:
        '200':
          content:
            application/vnd.bihealth.varfish+json:
              schema:
                $ref: '#/components/schemas/CaseSerializerNg'
          description: ''
    put:
      operationId: cases_api_case_retrieve_update_destroy_update
      description: |-
        Update a given case.

        **URL:** ``/cases/api/case/update/{case.sodar_uid}/``

        **Methods:** ``PATCH``, ``PUT``, ``DELETE``.

        **Returns:** Updated case details.
      parameters:
      - in: path
        name: case
        schema:
          type: string
          pattern: ^[0-9a-f-]+$
        required: true
      tags:
      - cases
      requestBody:
        content:
          application/json:
            schema:
              $ref: '#/components/schemas/CaseSerializerNg'
          application/x-www-form-urlencoded:
            schema:
              $ref: '#/components/schemas/CaseSerializerNg'
          multipart/form-data:
            schema:
              $ref: '#/components/schemas/CaseSerializerNg'
        required: true
      security:
      - basicAuth: []
      - cookieAuth: []
      - knoxApiToken: []
      responses:
        '200':
          content:
            application/vnd.bihealth.varfish+json:
              schema:
                $ref: '#/components/schemas/CaseSerializerNg'
          description: ''
    patch:
      operationId: cases_api_case_retrieve_update_destroy_partial_update
      description: |-
        Update a given case.

        **URL:** ``/cases/api/case/update/{case.sodar_uid}/``

        **Methods:** ``PATCH``, ``PUT``, ``DELETE``.

        **Returns:** Updated case details.
      parameters:
      - in: path
        name: case
        schema:
          type: string
          pattern: ^[0-9a-f-]+$
        required: true
      tags:
      - cases
      requestBody:
        content:
          application/json:
            schema:
              $ref: '#/components/schemas/PatchedCaseSerializerNg'
          application/x-www-form-urlencoded:
            schema:
              $ref: '#/components/schemas/PatchedCaseSerializerNg'
          multipart/form-data:
            schema:
              $ref: '#/components/schemas/PatchedCaseSerializerNg'
      security:
      - basicAuth: []
      - cookieAuth: []
      - knoxApiToken: []
      responses:
        '200':
          content:
            application/vnd.bihealth.varfish+json:
              schema:
                $ref: '#/components/schemas/CaseSerializerNg'
          description: ''
    delete:
      operationId: cases_api_case_retrieve_update_destroy_destroy
      description: |-
        Update a given case.

        **URL:** ``/cases/api/case/update/{case.sodar_uid}/``

        **Methods:** ``PATCH``, ``PUT``, ``DELETE``.

        **Returns:** Updated case details.
      parameters:
      - in: path
        name: case
        schema:
          type: string
          pattern: ^[0-9a-f-]+$
        required: true
      tags:
      - cases
      security:
      - basicAuth: []
      - cookieAuth: []
      - knoxApiToken: []
      responses:
        '204':
          description: No response body
  /cases/api/sv-annotation-release-info/list/{case}/:
    get:
      operationId: cases_api_sv_annotation_release_info_list_list
      description: |-
        List SVannotation release infos for a given case.

        **URL:** ``/cases/api/sv-annotation-release-info/list/{case.sodar_uuid}``

        **Methods:** ``GET``
      parameters:
      - in: path
        name: case
        schema:
          type: string
          pattern: ^[0-9a-f-]+$
        required: true
      tags:
      - cases
      security:
      - basicAuth: []
      - cookieAuth: []
      - knoxApiToken: []
      responses:
        '200':
          content:
            application/vnd.bihealth.varfish+json:
              schema:
                type: array
                items:
                  $ref: '#/components/schemas/SvAnnotationReleaseInfo'
          description: ''
  /cases/api/user-and-global-settings/:
    get:
      operationId: cases_api_user_and_global_settings_retrieve
      description: |-
        Retrieve user and global settings.

        Also, send the CSRF token as a response token.
      tags:
      - cases
      security:
      - basicAuth: []
      - cookieAuth: []
      - knoxApiToken: []
      - {}
      responses:
        '200':
          content:
            application/vnd.bihealth.varfish+json:
              schema:
                $ref: '#/components/schemas/UserAndGlobalSettings'
          description: ''
  /genepanels/api/genepanel-category/list/:
    get:
      operationId: genepanels_api_genepanel_category_list_list
      description: |-
        List all ``GenePanelCategory`` entries with ``GenePanel``.

        **URL:** ``/genepanels/api/gene-panel-category``

        **Methods:** GET

        **Returns:**
      tags:
      - genepanels
      security:
      - basicAuth: []
      - cookieAuth: []
      - knoxApiToken: []
      - {}
      responses:
        '200':
          content:
            application/vnd.bihealth.varfish+json:
              schema:
                type: array
                items:
                  $ref: '#/components/schemas/GenePanelCategory'
          description: ''
  /genepanels/api/lookup-genepanel/:
    get:
      operationId: genepanels_api_lookup_genepanel_retrieve
      description: |-
        Retrieve information about a gene panel.

        **URL:** ``/genepanels/api/lookup-genepanel/``

        **Methods:** GET

        **Returns:**
      tags:
      - genepanels
      security:
      - basicAuth: []
      - cookieAuth: []
      - knoxApiToken: []
      - {}
      responses:
        '200':
          content:
            application/vnd.bihealth.varfish+json:
              schema:
                $ref: '#/components/schemas/GenePanel'
          description: ''
  /project/api/create:
    post:
      operationId: project_api_create_create
      description: |-
        Create a project or a category.

        **URL:** ``/project/api/create``

        **Methods:** ``POST``

        **Parameters:**

        - ``title``: Project title (string)
        - ``type``: Project type (string, options: ``PROJECT`` or ``CATEGORY``)
        - ``parent``: Parent category UUID (string)
        - ``description``: Project description (string, optional)
        - ``readme``: Project readme (string, optional, supports markdown)
        - ``public_guest_access``: Guest access for all users (boolean)
        - ``owner``: User UUID of the project owner (string)
      tags:
      - project
      requestBody:
        content:
          application/json:
            schema:
              $ref: '#/components/schemas/Project'
          application/x-www-form-urlencoded:
            schema:
              $ref: '#/components/schemas/Project'
          multipart/form-data:
            schema:
              $ref: '#/components/schemas/Project'
        required: true
      security:
      - basicAuth: []
      - cookieAuth: []
      - knoxApiToken: []
      responses:
        '201':
          content:
            application/vnd.bihealth.sodar-core+json:
              schema:
                $ref: '#/components/schemas/Project'
          description: ''
  /project/api/invites/create/{project}:
    post:
      operationId: project_api_invites_create_create
      description: |-
        Create a project invite.

        **URL:** ``/project/api/invites/create/{Project.sodar_uuid}``

        **Methods:** ``POST``

        **Parameters:**

        - ``email``: User email (string)
        - ``role``: Desired role for user (string, e.g. "project contributor")
      parameters:
      - in: path
        name: project
        schema:
          type: string
          format: uuid
        required: true
      tags:
      - project
      requestBody:
        content:
          application/json:
            schema:
              $ref: '#/components/schemas/ProjectInvite'
          application/x-www-form-urlencoded:
            schema:
              $ref: '#/components/schemas/ProjectInvite'
          multipart/form-data:
            schema:
              $ref: '#/components/schemas/ProjectInvite'
        required: true
      security:
      - basicAuth: []
      - cookieAuth: []
      - knoxApiToken: []
      responses:
        '201':
          content:
            application/vnd.bihealth.sodar-core+json:
              schema:
                $ref: '#/components/schemas/ProjectInvite'
          description: ''
  /project/api/invites/list/{project}:
    get:
      operationId: project_api_invites_list_list
      description: |-
        List user invites for a project.

        **URL:** ``/project/api/invites/list/{Project.sodar_uuid}``

        **Methods:** ``GET``

        **Returns:** List of project invite details
      parameters:
      - in: path
        name: project
        schema:
          type: string
          format: uuid
        required: true
      tags:
      - project
      security:
      - basicAuth: []
      - cookieAuth: []
      - knoxApiToken: []
      responses:
        '200':
          content:
            application/vnd.bihealth.sodar-core+json:
              schema:
                type: array
                items:
                  $ref: '#/components/schemas/ProjectInvite'
          description: ''
  /project/api/invites/resend/{projectinvite}:
    post:
      operationId: project_api_invites_resend_create
      description: Handle invite resending in a POST request
      parameters:
      - in: path
        name: projectinvite
        schema:
          type: string
          format: uuid
        required: true
      tags:
      - project
      security:
      - basicAuth: []
      - cookieAuth: []
      - knoxApiToken: []
      responses:
        '200':
          description: No response body
  /project/api/invites/revoke/{projectinvite}:
    post:
      operationId: project_api_invites_revoke_create
      description: Handle invite revoking in a POST request
      parameters:
      - in: path
        name: projectinvite
        schema:
          type: string
          format: uuid
        required: true
      tags:
      - project
      security:
      - basicAuth: []
      - cookieAuth: []
      - knoxApiToken: []
      responses:
        '200':
          description: No response body
  /project/api/list:
    get:
      operationId: project_api_list_retrieve
      description: |-
        List all projects and categories for which the requesting user has access.

        **URL:** ``/project/api/list``

        **Methods:** ``GET``

        **Returns:**

        List of project details (see ``ProjectRetrieveAPIView``). For project finder
        role, only lists title and UUID of projects.
      tags:
      - project
      security:
      - basicAuth: []
      - cookieAuth: []
      - knoxApiToken: []
      responses:
        '200':
          description: No response body
  /project/api/remote/get/{secret}:
    get:
      operationId: project_api_remote_get_retrieve
      description: API view for retrieving remote projects from a source site
      parameters:
      - in: path
        name: secret
        schema:
          type: string
        required: true
      tags:
      - project
      security:
      - basicAuth: []
      - cookieAuth: []
      - knoxApiToken: []
      - {}
      responses:
        '200':
          description: No response body
  /project/api/retrieve/{project}:
    get:
      operationId: project_api_retrieve_retrieve
      description: |-
        Retrieve a project or category by its UUID.

        **URL:** ``/project/api/retrieve/{Project.sodar_uuid}``

        **Methods:** ``GET``

        **Returns:**

        - ``description``: Project description (string)
        - ``parent``: Parent category UUID (string or null)
        - ``readme``: Project readme (string, supports markdown)
        - ``public_guest_access``: Guest access for all users (boolean)
        - ``roles``: Project role assignments (dict, assignment UUID as key)
        - ``sodar_uuid``: Project UUID (string)
        - ``title``: Project title (string)
        - ``type``: Project type (string, options: ``PROJECT`` or ``CATEGORY``)
      parameters:
      - in: path
        name: project
        schema:
          type: string
          format: uuid
        required: true
      tags:
      - project
      security:
      - basicAuth: []
      - cookieAuth: []
      - knoxApiToken: []
      responses:
        '200':
          content:
            application/vnd.bihealth.sodar-core+json:
              schema:
                $ref: '#/components/schemas/Project'
          description: ''
  /project/api/roles/create/{project}:
    post:
      operationId: project_api_roles_create_create
      description: |-
        Create a role assignment in a project.

        **URL:** ``/project/api/roles/create/{Project.sodar_uuid}``

        **Methods:** ``POST``

        **Parameters:**

        - ``role``: Desired role for user (string, e.g. "project contributor")
        - ``user``: User UUID (string)
      parameters:
      - in: path
        name: project
        schema:
          type: string
          format: uuid
        required: true
      tags:
      - project
      requestBody:
        content:
          application/json:
            schema:
              $ref: '#/components/schemas/RoleAssignment'
          application/x-www-form-urlencoded:
            schema:
              $ref: '#/components/schemas/RoleAssignment'
          multipart/form-data:
            schema:
              $ref: '#/components/schemas/RoleAssignment'
        required: true
      security:
      - basicAuth: []
      - cookieAuth: []
      - knoxApiToken: []
      responses:
        '201':
          content:
            application/vnd.bihealth.sodar-core+json:
              schema:
                $ref: '#/components/schemas/RoleAssignment'
          description: ''
  /project/api/roles/destroy/{roleassignment}:
    delete:
      operationId: project_api_roles_destroy_destroy
      description: |-
        Destroy a role assignment.

        The owner role can not be destroyed using this view.

        **URL:** ``/project/api/roles/destroy/{RoleAssignment.sodar_uuid}``

        **Methods:** ``DELETE``
      parameters:
      - in: path
        name: roleassignment
        schema:
          type: string
          format: uuid
        required: true
      tags:
      - project
      security:
      - basicAuth: []
      - cookieAuth: []
      - knoxApiToken: []
      responses:
        '204':
          description: No response body
  /project/api/roles/owner-transfer/{project}:
    post:
      operationId: project_api_roles_owner_transfer_create
      description: Handle ownership transfer in a POST request
      parameters:
      - in: path
        name: project
        schema:
          type: string
          format: uuid
        required: true
      tags:
      - project
      security:
      - basicAuth: []
      - cookieAuth: []
      - knoxApiToken: []
      responses:
        '200':
          description: No response body
  /project/api/roles/update/{roleassignment}:
    put:
      operationId: project_api_roles_update_update
      description: |-
        Update the role assignment for a user in a project.

        The user can not be changed in this API view.

        **URL:** ``/project/api/roles/update/{RoleAssignment.sodar_uuid}``

        **Methods:** ``PUT``, ``PATCH``

        **Parameters:**

        - ``role``: Desired role for user (string, e.g. "project contributor")
        - ``user``: User UUID (string)
      parameters:
      - in: path
        name: roleassignment
        schema:
          type: string
          format: uuid
        required: true
      tags:
      - project
      requestBody:
        content:
          application/json:
            schema:
              $ref: '#/components/schemas/RoleAssignment'
          application/x-www-form-urlencoded:
            schema:
              $ref: '#/components/schemas/RoleAssignment'
          multipart/form-data:
            schema:
              $ref: '#/components/schemas/RoleAssignment'
        required: true
      security:
      - basicAuth: []
      - cookieAuth: []
      - knoxApiToken: []
      responses:
        '200':
          content:
            application/vnd.bihealth.sodar-core+json:
              schema:
                $ref: '#/components/schemas/RoleAssignment'
          description: ''
    patch:
      operationId: project_api_roles_update_partial_update
      description: |-
        Update the role assignment for a user in a project.

        The user can not be changed in this API view.

        **URL:** ``/project/api/roles/update/{RoleAssignment.sodar_uuid}``

        **Methods:** ``PUT``, ``PATCH``

        **Parameters:**

        - ``role``: Desired role for user (string, e.g. "project contributor")
        - ``user``: User UUID (string)
      parameters:
      - in: path
        name: roleassignment
        schema:
          type: string
          format: uuid
        required: true
      tags:
      - project
      requestBody:
        content:
          application/json:
            schema:
              $ref: '#/components/schemas/PatchedRoleAssignment'
          application/x-www-form-urlencoded:
            schema:
              $ref: '#/components/schemas/PatchedRoleAssignment'
          multipart/form-data:
            schema:
              $ref: '#/components/schemas/PatchedRoleAssignment'
      security:
      - basicAuth: []
      - cookieAuth: []
      - knoxApiToken: []
      responses:
        '200':
          content:
            application/vnd.bihealth.sodar-core+json:
              schema:
                $ref: '#/components/schemas/RoleAssignment'
          description: ''
  /project/api/settings/retrieve/{project}:
    get:
      operationId: project_api_settings_retrieve_retrieve
      description: |-
        API view for retrieving an app setting with the PROJECT or PROJECT_USER
        scope.

        **URL:** ``project/api/settings/retrieve/{Project.sodar_uuid}``

        **Methods:** ``GET``

        **Parameters:**

        - ``app_name``: Name of app plugin for the setting, use "projectroles" for projectroles settings (string)
        - ``setting_name``: Setting name (string)
        - ``user``: User UUID for a PROJECT_USER setting (string or None, optional)
      parameters:
      - in: path
        name: project
        schema:
          type: string
          format: uuid
        required: true
      tags:
      - project
      security:
      - basicAuth: []
      - cookieAuth: []
      - knoxApiToken: []
      responses:
        '200':
          content:
            application/vnd.bihealth.sodar-core+json:
              schema:
                $ref: '#/components/schemas/AppSetting'
          description: ''
  /project/api/settings/retrieve/user:
    get:
      operationId: project_api_settings_retrieve_user_retrieve
      description: |-
        API view for retrieving an app setting with the USER scope.

        **URL:** ``project/api/settings/retrieve/user``

        **Methods:** ``GET``

        **Parameters:**

        - ``app_name``: Name of app plugin for the setting, use "projectroles" for projectroles settings (string)
        - ``setting_name``: Setting name (string)
      tags:
      - project
      security:
      - basicAuth: []
      - cookieAuth: []
      - knoxApiToken: []
      - {}
      responses:
        '200':
          content:
            application/vnd.bihealth.sodar-core+json:
              schema:
                $ref: '#/components/schemas/AppSetting'
          description: ''
  /project/api/settings/set/{project}:
    post:
      operationId: project_api_settings_set_create
      description: |-
        API view for setting the value of an app setting with the PROJECT or
        PROJECT_USER scope.

        **URL:** ``project/api/settings/set/{Project.sodar_uuid}``

        **Methods:** ``POST``

        **Parameters:**

        - ``app_name``: Name of app plugin for the setting, use "projectroles" for projectroles settings (string)
        - ``setting_name``: Setting name (string)
        - ``value``: Setting value (string, may contain JSON for JSON settings)
        - ``user``: User UUID for a PROJECT_USER setting (string or None, optional)
      parameters:
      - in: path
        name: project
        schema:
          type: string
          format: uuid
        required: true
      tags:
      - project
      security:
      - basicAuth: []
      - cookieAuth: []
      - knoxApiToken: []
      responses:
        '200':
          description: No response body
  /project/api/settings/set/user:
    post:
      operationId: project_api_settings_set_user_create
      description: |-
        API view for setting the value of an app setting with the USER scope. Only
        allows the user to set the value of their own settings.

        **URL:** ``project/api/settings/set/user``

        **Methods:** ``POST``

        **Parameters:**

        - ``app_name``: Name of app plugin for the setting, use "projectroles" for projectroles settings (string)
        - ``setting_name``: Setting name (string)
        - ``value``: Setting value (string, may contain JSON for JSON settings)
      tags:
      - project
      security:
      - basicAuth: []
      - cookieAuth: []
      - knoxApiToken: []
      - {}
      responses:
        '200':
          description: No response body
  /project/api/update/{project}:
    put:
      operationId: project_api_update_update
      description: |-
        Update the metadata of a project or a category.

        Note that the project owner can not be updated here. Instead, use the
        dedicated API view ``RoleAssignmentOwnerTransferAPIView``.

        The project type can not be updated once a project has been created. The
        parameter is still required for non-partial updates via the ``PUT`` method.

        **URL:** ``/project/api/update/{Project.sodar_uuid}``

        **Methods:** ``PUT``, ``PATCH``

        **Parameters:**

        - ``title``: Project title (string)
        - ``type``: Project type (string, can not be modified)
        - ``parent``: Parent category UUID (string)
        - ``description``: Project description (string, optional)
        - ``readme``: Project readme (string, optional, supports markdown)
        - ``public_guest_access``: Guest access for all users (boolean)
      parameters:
      - in: path
        name: project
        schema:
          type: string
          format: uuid
        required: true
      tags:
      - project
      requestBody:
        content:
          application/json:
            schema:
              $ref: '#/components/schemas/Project'
          application/x-www-form-urlencoded:
            schema:
              $ref: '#/components/schemas/Project'
          multipart/form-data:
            schema:
              $ref: '#/components/schemas/Project'
        required: true
      security:
      - basicAuth: []
      - cookieAuth: []
      - knoxApiToken: []
      responses:
        '200':
          content:
            application/vnd.bihealth.sodar-core+json:
              schema:
                $ref: '#/components/schemas/Project'
          description: ''
    patch:
      operationId: project_api_update_partial_update
      description: |-
        Update the metadata of a project or a category.

        Note that the project owner can not be updated here. Instead, use the
        dedicated API view ``RoleAssignmentOwnerTransferAPIView``.

        The project type can not be updated once a project has been created. The
        parameter is still required for non-partial updates via the ``PUT`` method.

        **URL:** ``/project/api/update/{Project.sodar_uuid}``

        **Methods:** ``PUT``, ``PATCH``

        **Parameters:**

        - ``title``: Project title (string)
        - ``type``: Project type (string, can not be modified)
        - ``parent``: Parent category UUID (string)
        - ``description``: Project description (string, optional)
        - ``readme``: Project readme (string, optional, supports markdown)
        - ``public_guest_access``: Guest access for all users (boolean)
      parameters:
      - in: path
        name: project
        schema:
          type: string
          format: uuid
        required: true
      tags:
      - project
      requestBody:
        content:
          application/json:
            schema:
              $ref: '#/components/schemas/PatchedProject'
          application/x-www-form-urlencoded:
            schema:
              $ref: '#/components/schemas/PatchedProject'
          multipart/form-data:
            schema:
              $ref: '#/components/schemas/PatchedProject'
      security:
      - basicAuth: []
      - cookieAuth: []
      - knoxApiToken: []
      responses:
        '200':
          content:
            application/vnd.bihealth.sodar-core+json:
              schema:
                $ref: '#/components/schemas/Project'
          description: ''
  /project/api/users/current:
    get:
      operationId: project_api_users_current_retrieve
      description: |-
        Return information on the user making the request.

        **URL:** ``/project/api/users/current``

        **Methods:** ``GET``

        **Returns**:

        For current user:

        - ``email``: Email address of the user (string)
        - ``is_superuser``: Superuser status (boolean)
        - ``name``: Full name of the user (string)
        - ``sodar_uuid``: User UUID (string)
        - ``username``: Username of the user (string)
      tags:
      - project
      security:
      - basicAuth: []
      - cookieAuth: []
      - knoxApiToken: []
      responses:
        '200':
          content:
            application/vnd.bihealth.sodar-core+json:
              schema:
                $ref: '#/components/schemas/SODARUser'
          description: ''
  /project/api/users/list:
    get:
      operationId: project_api_users_list_list
      description: |-
        Return a list of all users on the site. Excludes system users, unless called
        with superuser access.

        **URL:** ``/project/api/users/list``

        **Methods:** ``GET``

        **Returns**: List of serializers users (see ``CurrentUserRetrieveAPIView``)
      tags:
      - project
      security:
      - basicAuth: []
      - cookieAuth: []
      - knoxApiToken: []
      responses:
        '200':
          content:
            application/vnd.bihealth.sodar-core+json:
              schema:
                type: array
                items:
                  $ref: '#/components/schemas/SODARUser'
          description: ''
  /seqmeta/api/enrichmentkit/list-create/:
    get:
      operationId: seqmeta_api_enrichmentkit_list_create_list
      description: DRF list-create API view the ``EnrichmentKit`` model.
      tags:
      - seqmeta
      security:
      - basicAuth: []
      - cookieAuth: []
      - knoxApiToken: []
      - {}
      responses:
        '200':
          content:
            application/vnd.bihealth.varfish+json:
              schema:
                type: array
                items:
                  $ref: '#/components/schemas/EnrichmentKit'
          description: ''
    post:
      operationId: seqmeta_api_enrichmentkit_list_create_create
      description: DRF list-create API view the ``EnrichmentKit`` model.
      tags:
      - seqmeta
      requestBody:
        content:
          application/json:
            schema:
              $ref: '#/components/schemas/EnrichmentKit'
          application/x-www-form-urlencoded:
            schema:
              $ref: '#/components/schemas/EnrichmentKit'
          multipart/form-data:
            schema:
              $ref: '#/components/schemas/EnrichmentKit'
        required: true
      security:
      - basicAuth: []
      - cookieAuth: []
      - knoxApiToken: []
      - {}
      responses:
        '201':
          content:
            application/vnd.bihealth.varfish+json:
              schema:
                $ref: '#/components/schemas/EnrichmentKit'
          description: ''
  /seqmeta/api/enrichmentkit/retrieve-update-destroy/{enrichmentkit}/:
    get:
      operationId: seqmeta_api_enrichmentkit_retrieve_update_destroy_retrieve
      description: DRF retrieve-update-destroy API view for the ``EnrichmentKit``
        model.
      parameters:
      - in: path
        name: enrichmentkit
        schema:
          type: string
          pattern: ^[0-9a-f-]+$
        required: true
      tags:
      - seqmeta
      security:
      - basicAuth: []
      - cookieAuth: []
      - knoxApiToken: []
      - {}
      responses:
        '200':
          content:
            application/vnd.bihealth.varfish+json:
              schema:
                $ref: '#/components/schemas/EnrichmentKit'
          description: ''
    put:
      operationId: seqmeta_api_enrichmentkit_retrieve_update_destroy_update
      description: DRF retrieve-update-destroy API view for the ``EnrichmentKit``
        model.
      parameters:
      - in: path
        name: enrichmentkit
        schema:
          type: string
          pattern: ^[0-9a-f-]+$
        required: true
      tags:
      - seqmeta
      requestBody:
        content:
          application/json:
            schema:
              $ref: '#/components/schemas/EnrichmentKit'
          application/x-www-form-urlencoded:
            schema:
              $ref: '#/components/schemas/EnrichmentKit'
          multipart/form-data:
            schema:
              $ref: '#/components/schemas/EnrichmentKit'
        required: true
      security:
      - basicAuth: []
      - cookieAuth: []
      - knoxApiToken: []
      - {}
      responses:
        '200':
          content:
            application/vnd.bihealth.varfish+json:
              schema:
                $ref: '#/components/schemas/EnrichmentKit'
          description: ''
    patch:
      operationId: seqmeta_api_enrichmentkit_retrieve_update_destroy_partial_update
      description: DRF retrieve-update-destroy API view for the ``EnrichmentKit``
        model.
      parameters:
      - in: path
        name: enrichmentkit
        schema:
          type: string
          pattern: ^[0-9a-f-]+$
        required: true
      tags:
      - seqmeta
      requestBody:
        content:
          application/json:
            schema:
              $ref: '#/components/schemas/PatchedEnrichmentKit'
          application/x-www-form-urlencoded:
            schema:
              $ref: '#/components/schemas/PatchedEnrichmentKit'
          multipart/form-data:
            schema:
              $ref: '#/components/schemas/PatchedEnrichmentKit'
      security:
      - basicAuth: []
      - cookieAuth: []
      - knoxApiToken: []
      - {}
      responses:
        '200':
          content:
            application/vnd.bihealth.varfish+json:
              schema:
                $ref: '#/components/schemas/EnrichmentKit'
          description: ''
    delete:
      operationId: seqmeta_api_enrichmentkit_retrieve_update_destroy_destroy
      description: DRF retrieve-update-destroy API view for the ``EnrichmentKit``
        model.
      parameters:
      - in: path
        name: enrichmentkit
        schema:
          type: string
          pattern: ^[0-9a-f-]+$
        required: true
      tags:
      - seqmeta
      security:
      - basicAuth: []
      - cookieAuth: []
      - knoxApiToken: []
      - {}
      responses:
        '204':
          description: No response body
  /seqmeta/api/targetbedfile/list-create/{enrichmentkit}/:
    get:
      operationId: seqmeta_api_targetbedfile_list_create_list
      description: DRF list-create API view the ``TargetBedFile`` model.
      parameters:
      - in: path
        name: enrichmentkit
        schema:
          type: string
          pattern: ^[0-9a-f-]+$
        required: true
      tags:
      - seqmeta
      security:
      - basicAuth: []
      - cookieAuth: []
      - knoxApiToken: []
      - {}
      responses:
        '200':
          content:
            application/vnd.bihealth.varfish+json:
              schema:
                type: array
                items:
                  $ref: '#/components/schemas/TargetBedFile'
          description: ''
    post:
      operationId: seqmeta_api_targetbedfile_list_create_create
      description: DRF list-create API view the ``TargetBedFile`` model.
      parameters:
      - in: path
        name: enrichmentkit
        schema:
          type: string
          pattern: ^[0-9a-f-]+$
        required: true
      tags:
      - seqmeta
      requestBody:
        content:
          application/json:
            schema:
              $ref: '#/components/schemas/TargetBedFile'
          application/x-www-form-urlencoded:
            schema:
              $ref: '#/components/schemas/TargetBedFile'
          multipart/form-data:
            schema:
              $ref: '#/components/schemas/TargetBedFile'
        required: true
      security:
      - basicAuth: []
      - cookieAuth: []
      - knoxApiToken: []
      - {}
      responses:
        '201':
          content:
            application/vnd.bihealth.varfish+json:
              schema:
                $ref: '#/components/schemas/TargetBedFile'
          description: ''
  /seqmeta/api/targetbedfile/retrieve-update-destroy/{targetbedfile}/:
    get:
      operationId: seqmeta_api_targetbedfile_retrieve_update_destroy_retrieve
      description: DRF retrieve-update-destroy API view for the ``TargetBedFile``
        model.
      parameters:
      - in: path
        name: targetbedfile
        schema:
          type: string
          pattern: ^[0-9a-f-]+$
        required: true
      tags:
      - seqmeta
      security:
      - basicAuth: []
      - cookieAuth: []
      - knoxApiToken: []
      - {}
      responses:
        '200':
          content:
            application/vnd.bihealth.varfish+json:
              schema:
                $ref: '#/components/schemas/TargetBedFile'
          description: ''
    put:
      operationId: seqmeta_api_targetbedfile_retrieve_update_destroy_update
      description: DRF retrieve-update-destroy API view for the ``TargetBedFile``
        model.
      parameters:
      - in: path
        name: targetbedfile
        schema:
          type: string
          pattern: ^[0-9a-f-]+$
        required: true
      tags:
      - seqmeta
      requestBody:
        content:
          application/json:
            schema:
              $ref: '#/components/schemas/TargetBedFile'
          application/x-www-form-urlencoded:
            schema:
              $ref: '#/components/schemas/TargetBedFile'
          multipart/form-data:
            schema:
              $ref: '#/components/schemas/TargetBedFile'
        required: true
      security:
      - basicAuth: []
      - cookieAuth: []
      - knoxApiToken: []
      - {}
      responses:
        '200':
          content:
            application/vnd.bihealth.varfish+json:
              schema:
                $ref: '#/components/schemas/TargetBedFile'
          description: ''
    patch:
      operationId: seqmeta_api_targetbedfile_retrieve_update_destroy_partial_update
      description: DRF retrieve-update-destroy API view for the ``TargetBedFile``
        model.
      parameters:
      - in: path
        name: targetbedfile
        schema:
          type: string
          pattern: ^[0-9a-f-]+$
        required: true
      tags:
      - seqmeta
      requestBody:
        content:
          application/json:
            schema:
              $ref: '#/components/schemas/PatchedTargetBedFile'
          application/x-www-form-urlencoded:
            schema:
              $ref: '#/components/schemas/PatchedTargetBedFile'
          multipart/form-data:
            schema:
              $ref: '#/components/schemas/PatchedTargetBedFile'
      security:
      - basicAuth: []
      - cookieAuth: []
      - knoxApiToken: []
      - {}
      responses:
        '200':
          content:
            application/vnd.bihealth.varfish+json:
              schema:
                $ref: '#/components/schemas/TargetBedFile'
          description: ''
    delete:
      operationId: seqmeta_api_targetbedfile_retrieve_update_destroy_destroy
      description: DRF retrieve-update-destroy API view for the ``TargetBedFile``
        model.
      parameters:
      - in: path
        name: targetbedfile
        schema:
          type: string
          pattern: ^[0-9a-f-]+$
        required: true
      tags:
      - seqmeta
      security:
      - basicAuth: []
      - cookieAuth: []
      - knoxApiToken: []
      - {}
      responses:
        '204':
          description: No response body
  /seqvars/api/predefinedquery/{querypresetssetversion}/:
    get:
      operationId: seqvars_api_predefinedquery_list
      description: ViewSet for the ``PredefinedQuery`` model.
      parameters:
      - name: cursor
        required: false
        in: query
        description: The pagination cursor value.
        schema:
          type: string
      - name: page_size
        required: false
        in: query
        description: Number of results to return per page.
        schema:
          type: integer
      - in: path
        name: querypresetssetversion
        schema:
          type: string
          pattern: ^[0-9a-f-]+$
        required: true
      tags:
      - seqvars
      security:
      - basicAuth: []
      - cookieAuth: []
      - knoxApiToken: []
      responses:
        '200':
          content:
            application/vnd.bihealth.varfish+json:
              schema:
                $ref: '#/components/schemas/PaginatedSeqvarsPredefinedQueryList'
          description: ''
    post:
      operationId: seqvars_api_predefinedquery_create
      description: ViewSet for the ``PredefinedQuery`` model.
      parameters:
      - in: path
        name: querypresetssetversion
        schema:
          type: string
          pattern: ^[0-9a-f-]+$
        required: true
      tags:
      - seqvars
      requestBody:
        content:
          application/json:
            schema:
              $ref: '#/components/schemas/SeqvarsPredefinedQuery'
          application/x-www-form-urlencoded:
            schema:
              $ref: '#/components/schemas/SeqvarsPredefinedQuery'
          multipart/form-data:
            schema:
              $ref: '#/components/schemas/SeqvarsPredefinedQuery'
        required: true
      security:
      - basicAuth: []
      - cookieAuth: []
      - knoxApiToken: []
      responses:
        '201':
          content:
            application/vnd.bihealth.varfish+json:
              schema:
                $ref: '#/components/schemas/SeqvarsPredefinedQuery'
          description: ''
  /seqvars/api/predefinedquery/{querypresetssetversion}/{predefinedquery}/:
    get:
      operationId: seqvars_api_predefinedquery_retrieve
      description: ViewSet for the ``PredefinedQuery`` model.
      parameters:
      - in: path
        name: predefinedquery
        schema:
          type: string
          format: uuid
        required: true
      - in: path
        name: querypresetssetversion
        schema:
          type: string
          pattern: ^[0-9a-f-]+$
        required: true
      tags:
      - seqvars
      security:
      - basicAuth: []
      - cookieAuth: []
      - knoxApiToken: []
      responses:
        '200':
          content:
            application/vnd.bihealth.varfish+json:
              schema:
                $ref: '#/components/schemas/SeqvarsPredefinedQuery'
          description: ''
    put:
      operationId: seqvars_api_predefinedquery_update
      description: ViewSet for the ``PredefinedQuery`` model.
      parameters:
      - in: path
        name: predefinedquery
        schema:
          type: string
          format: uuid
        required: true
      - in: path
        name: querypresetssetversion
        schema:
          type: string
          pattern: ^[0-9a-f-]+$
        required: true
      tags:
      - seqvars
      requestBody:
        content:
          application/json:
            schema:
              $ref: '#/components/schemas/SeqvarsPredefinedQuery'
          application/x-www-form-urlencoded:
            schema:
              $ref: '#/components/schemas/SeqvarsPredefinedQuery'
          multipart/form-data:
            schema:
              $ref: '#/components/schemas/SeqvarsPredefinedQuery'
        required: true
      security:
      - basicAuth: []
      - cookieAuth: []
      - knoxApiToken: []
      responses:
        '200':
          content:
            application/vnd.bihealth.varfish+json:
              schema:
                $ref: '#/components/schemas/SeqvarsPredefinedQuery'
          description: ''
    patch:
      operationId: seqvars_api_predefinedquery_partial_update
      description: ViewSet for the ``PredefinedQuery`` model.
      parameters:
      - in: path
        name: predefinedquery
        schema:
          type: string
          format: uuid
        required: true
      - in: path
        name: querypresetssetversion
        schema:
          type: string
          pattern: ^[0-9a-f-]+$
        required: true
      tags:
      - seqvars
      requestBody:
        content:
          application/json:
            schema:
              $ref: '#/components/schemas/PatchedSeqvarsPredefinedQuery'
          application/x-www-form-urlencoded:
            schema:
              $ref: '#/components/schemas/PatchedSeqvarsPredefinedQuery'
          multipart/form-data:
            schema:
              $ref: '#/components/schemas/PatchedSeqvarsPredefinedQuery'
      security:
      - basicAuth: []
      - cookieAuth: []
      - knoxApiToken: []
      responses:
        '200':
          content:
            application/vnd.bihealth.varfish+json:
              schema:
                $ref: '#/components/schemas/SeqvarsPredefinedQuery'
          description: ''
    delete:
      operationId: seqvars_api_predefinedquery_destroy
      description: ViewSet for the ``PredefinedQuery`` model.
      parameters:
      - in: path
        name: predefinedquery
        schema:
          type: string
          format: uuid
        required: true
      - in: path
        name: querypresetssetversion
        schema:
          type: string
          pattern: ^[0-9a-f-]+$
        required: true
      tags:
      - seqvars
      security:
      - basicAuth: []
      - cookieAuth: []
      - knoxApiToken: []
      responses:
        '204':
          description: No response body
  /seqvars/api/query/{session}/:
    get:
      operationId: seqvars_api_query_list
      description: Allow CRUD of the user's queries.
      parameters:
      - name: cursor
        required: false
        in: query
        description: The pagination cursor value.
        schema:
          type: string
      - name: page_size
        required: false
        in: query
        description: Number of results to return per page.
        schema:
          type: integer
      - in: path
        name: session
        schema:
          type: string
          pattern: ^[0-9a-f-]+$
        required: true
      tags:
      - seqvars
      security:
      - basicAuth: []
      - cookieAuth: []
      - knoxApiToken: []
      responses:
        '200':
          content:
            application/vnd.bihealth.varfish+json:
              schema:
                $ref: '#/components/schemas/PaginatedSeqvarsQueryList'
          description: ''
    post:
      operationId: seqvars_api_query_create
      description: Allow CRUD of the user's queries.
      parameters:
      - in: path
        name: session
        schema:
          type: string
          pattern: ^[0-9a-f-]+$
        required: true
      tags:
      - seqvars
      requestBody:
        content:
          application/json:
            schema:
              $ref: '#/components/schemas/SeqvarsQueryDetails'
          application/x-www-form-urlencoded:
            schema:
              $ref: '#/components/schemas/SeqvarsQueryDetails'
          multipart/form-data:
            schema:
              $ref: '#/components/schemas/SeqvarsQueryDetails'
        required: true
      security:
      - basicAuth: []
      - cookieAuth: []
      - knoxApiToken: []
      responses:
        '201':
          content:
            application/vnd.bihealth.varfish+json:
              schema:
                $ref: '#/components/schemas/SeqvarsQueryDetails'
          description: ''
  /seqvars/api/query/{session}/{query}/:
    get:
      operationId: seqvars_api_query_retrieve
      description: Allow CRUD of the user's queries.
      parameters:
      - in: path
        name: query
        schema:
          type: string
          format: uuid
        required: true
      - in: path
        name: session
        schema:
          type: string
          pattern: ^[0-9a-f-]+$
        required: true
      tags:
      - seqvars
      security:
      - basicAuth: []
      - cookieAuth: []
      - knoxApiToken: []
      responses:
        '200':
          content:
            application/vnd.bihealth.varfish+json:
              schema:
                $ref: '#/components/schemas/SeqvarsQueryDetails'
          description: ''
    put:
      operationId: seqvars_api_query_update
      description: Allow CRUD of the user's queries.
      parameters:
      - in: path
        name: query
        schema:
          type: string
          format: uuid
        required: true
      - in: path
        name: session
        schema:
          type: string
          pattern: ^[0-9a-f-]+$
        required: true
      tags:
      - seqvars
      requestBody:
        content:
          application/json:
            schema:
              $ref: '#/components/schemas/SeqvarsQueryDetails'
          application/x-www-form-urlencoded:
            schema:
              $ref: '#/components/schemas/SeqvarsQueryDetails'
          multipart/form-data:
            schema:
              $ref: '#/components/schemas/SeqvarsQueryDetails'
        required: true
      security:
      - basicAuth: []
      - cookieAuth: []
      - knoxApiToken: []
      responses:
        '200':
          content:
            application/vnd.bihealth.varfish+json:
              schema:
                $ref: '#/components/schemas/SeqvarsQueryDetails'
          description: ''
    patch:
      operationId: seqvars_api_query_partial_update
      description: Allow CRUD of the user's queries.
      parameters:
      - in: path
        name: query
        schema:
          type: string
          format: uuid
        required: true
      - in: path
        name: session
        schema:
          type: string
          pattern: ^[0-9a-f-]+$
        required: true
      tags:
      - seqvars
      requestBody:
        content:
          application/json:
            schema:
              $ref: '#/components/schemas/PatchedSeqvarsQueryDetails'
          application/x-www-form-urlencoded:
            schema:
              $ref: '#/components/schemas/PatchedSeqvarsQueryDetails'
          multipart/form-data:
            schema:
              $ref: '#/components/schemas/PatchedSeqvarsQueryDetails'
      security:
      - basicAuth: []
      - cookieAuth: []
      - knoxApiToken: []
      responses:
        '200':
          content:
            application/vnd.bihealth.varfish+json:
              schema:
                $ref: '#/components/schemas/SeqvarsQueryDetails'
          description: ''
    delete:
      operationId: seqvars_api_query_destroy
      description: Allow CRUD of the user's queries.
      parameters:
      - in: path
        name: query
        schema:
          type: string
          format: uuid
        required: true
      - in: path
        name: session
        schema:
          type: string
          pattern: ^[0-9a-f-]+$
        required: true
      tags:
      - seqvars
      security:
      - basicAuth: []
      - cookieAuth: []
      - knoxApiToken: []
      responses:
        '204':
          description: No response body
  /seqvars/api/queryexecution/{query}/:
    get:
      operationId: seqvars_api_queryexecution_list
      description: ViewSet for retrieving ``QueryExecution`` records.
      parameters:
      - name: cursor
        required: false
        in: query
        description: The pagination cursor value.
        schema:
          type: string
      - name: page_size
        required: false
        in: query
        description: Number of results to return per page.
        schema:
          type: integer
      - in: path
        name: query
        schema:
          type: string
          pattern: ^[0-9a-f-]+$
        required: true
      tags:
      - seqvars
      security:
      - basicAuth: []
      - cookieAuth: []
      - knoxApiToken: []
      responses:
        '200':
          content:
            application/vnd.bihealth.varfish+json:
              schema:
                $ref: '#/components/schemas/PaginatedSeqvarsQueryExecutionList'
          description: ''
  /seqvars/api/queryexecution/{query}/{queryexecution}/:
    get:
      operationId: seqvars_api_queryexecution_retrieve
      description: ViewSet for retrieving ``QueryExecution`` records.
      parameters:
      - in: path
        name: query
        schema:
          type: string
          pattern: ^[0-9a-f-]+$
        required: true
      - in: path
        name: queryexecution
        schema:
          type: string
          format: uuid
        required: true
      tags:
      - seqvars
      security:
      - basicAuth: []
      - cookieAuth: []
      - knoxApiToken: []
      responses:
        '200':
          content:
            application/vnd.bihealth.varfish+json:
              schema:
                $ref: '#/components/schemas/SeqvarsQueryExecutionDetails'
          description: ''
  /seqvars/api/querypresetsclinvar/{querypresetssetversion}/:
    get:
      operationId: seqvars_api_querypresetsclinvar_list
      description: ViewSet for the ``QueryPresetsClinvar`` model.
      parameters:
      - name: cursor
        required: false
        in: query
        description: The pagination cursor value.
        schema:
          type: string
      - name: page_size
        required: false
        in: query
        description: Number of results to return per page.
        schema:
          type: integer
      - in: path
        name: querypresetssetversion
        schema:
          type: string
          pattern: ^[0-9a-f-]+$
        required: true
      tags:
      - seqvars
      security:
      - basicAuth: []
      - cookieAuth: []
      - knoxApiToken: []
      responses:
        '200':
          content:
            application/vnd.bihealth.varfish+json:
              schema:
                $ref: '#/components/schemas/PaginatedSeqvarsQueryPresetsClinvarList'
          description: ''
    post:
      operationId: seqvars_api_querypresetsclinvar_create
      description: ViewSet for the ``QueryPresetsClinvar`` model.
      parameters:
      - in: path
        name: querypresetssetversion
        schema:
          type: string
          pattern: ^[0-9a-f-]+$
        required: true
      tags:
      - seqvars
      requestBody:
        content:
          application/json:
            schema:
              $ref: '#/components/schemas/SeqvarsQueryPresetsClinvar'
          application/x-www-form-urlencoded:
            schema:
              $ref: '#/components/schemas/SeqvarsQueryPresetsClinvar'
          multipart/form-data:
            schema:
              $ref: '#/components/schemas/SeqvarsQueryPresetsClinvar'
        required: true
      security:
      - basicAuth: []
      - cookieAuth: []
      - knoxApiToken: []
      responses:
        '201':
          content:
            application/vnd.bihealth.varfish+json:
              schema:
                $ref: '#/components/schemas/SeqvarsQueryPresetsClinvar'
          description: ''
  /seqvars/api/querypresetsclinvar/{querypresetssetversion}/{querypresetsclinvar}/:
    get:
      operationId: seqvars_api_querypresetsclinvar_retrieve
      description: ViewSet for the ``QueryPresetsClinvar`` model.
      parameters:
      - in: path
        name: querypresetsclinvar
        schema:
          type: string
          format: uuid
        required: true
      - in: path
        name: querypresetssetversion
        schema:
          type: string
          pattern: ^[0-9a-f-]+$
        required: true
      tags:
      - seqvars
      security:
      - basicAuth: []
      - cookieAuth: []
      - knoxApiToken: []
      responses:
        '200':
          content:
            application/vnd.bihealth.varfish+json:
              schema:
                $ref: '#/components/schemas/SeqvarsQueryPresetsClinvar'
          description: ''
    put:
      operationId: seqvars_api_querypresetsclinvar_update
      description: ViewSet for the ``QueryPresetsClinvar`` model.
      parameters:
      - in: path
        name: querypresetsclinvar
        schema:
          type: string
          format: uuid
        required: true
      - in: path
        name: querypresetssetversion
        schema:
          type: string
          pattern: ^[0-9a-f-]+$
        required: true
      tags:
      - seqvars
      requestBody:
        content:
          application/json:
            schema:
              $ref: '#/components/schemas/SeqvarsQueryPresetsClinvar'
          application/x-www-form-urlencoded:
            schema:
              $ref: '#/components/schemas/SeqvarsQueryPresetsClinvar'
          multipart/form-data:
            schema:
              $ref: '#/components/schemas/SeqvarsQueryPresetsClinvar'
        required: true
      security:
      - basicAuth: []
      - cookieAuth: []
      - knoxApiToken: []
      responses:
        '200':
          content:
            application/vnd.bihealth.varfish+json:
              schema:
                $ref: '#/components/schemas/SeqvarsQueryPresetsClinvar'
          description: ''
    patch:
      operationId: seqvars_api_querypresetsclinvar_partial_update
      description: ViewSet for the ``QueryPresetsClinvar`` model.
      parameters:
      - in: path
        name: querypresetsclinvar
        schema:
          type: string
          format: uuid
        required: true
      - in: path
        name: querypresetssetversion
        schema:
          type: string
          pattern: ^[0-9a-f-]+$
        required: true
      tags:
      - seqvars
      requestBody:
        content:
          application/json:
            schema:
              $ref: '#/components/schemas/PatchedSeqvarsQueryPresetsClinvar'
          application/x-www-form-urlencoded:
            schema:
              $ref: '#/components/schemas/PatchedSeqvarsQueryPresetsClinvar'
          multipart/form-data:
            schema:
              $ref: '#/components/schemas/PatchedSeqvarsQueryPresetsClinvar'
      security:
      - basicAuth: []
      - cookieAuth: []
      - knoxApiToken: []
      responses:
        '200':
          content:
            application/vnd.bihealth.varfish+json:
              schema:
                $ref: '#/components/schemas/SeqvarsQueryPresetsClinvar'
          description: ''
    delete:
      operationId: seqvars_api_querypresetsclinvar_destroy
      description: ViewSet for the ``QueryPresetsClinvar`` model.
      parameters:
      - in: path
        name: querypresetsclinvar
        schema:
          type: string
          format: uuid
        required: true
      - in: path
        name: querypresetssetversion
        schema:
          type: string
          pattern: ^[0-9a-f-]+$
        required: true
      tags:
      - seqvars
      security:
      - basicAuth: []
      - cookieAuth: []
      - knoxApiToken: []
      responses:
        '204':
          description: No response body
  /seqvars/api/querypresetscolumns/{querypresetssetversion}/:
    get:
      operationId: seqvars_api_querypresetscolumns_list
      description: ViewSet for the ``QueryPresetsColumns`` model.
      parameters:
      - name: cursor
        required: false
        in: query
        description: The pagination cursor value.
        schema:
          type: string
      - name: page_size
        required: false
        in: query
        description: Number of results to return per page.
        schema:
          type: integer
      - in: path
        name: querypresetssetversion
        schema:
          type: string
          pattern: ^[0-9a-f-]+$
        required: true
      tags:
      - seqvars
      security:
      - basicAuth: []
      - cookieAuth: []
      - knoxApiToken: []
      responses:
        '200':
          content:
            application/vnd.bihealth.varfish+json:
              schema:
                $ref: '#/components/schemas/PaginatedSeqvarsQueryPresetsColumnsList'
          description: ''
    post:
      operationId: seqvars_api_querypresetscolumns_create
      description: ViewSet for the ``QueryPresetsColumns`` model.
      parameters:
      - in: path
        name: querypresetssetversion
        schema:
          type: string
          pattern: ^[0-9a-f-]+$
        required: true
      tags:
      - seqvars
      requestBody:
        content:
          application/json:
            schema:
              $ref: '#/components/schemas/SeqvarsQueryPresetsColumns'
          application/x-www-form-urlencoded:
            schema:
              $ref: '#/components/schemas/SeqvarsQueryPresetsColumns'
          multipart/form-data:
            schema:
              $ref: '#/components/schemas/SeqvarsQueryPresetsColumns'
        required: true
      security:
      - basicAuth: []
      - cookieAuth: []
      - knoxApiToken: []
      responses:
        '201':
          content:
            application/vnd.bihealth.varfish+json:
              schema:
                $ref: '#/components/schemas/SeqvarsQueryPresetsColumns'
          description: ''
  /seqvars/api/querypresetscolumns/{querypresetssetversion}/{querypresetscolumns}/:
    get:
      operationId: seqvars_api_querypresetscolumns_retrieve
      description: ViewSet for the ``QueryPresetsColumns`` model.
      parameters:
      - in: path
        name: querypresetscolumns
        schema:
          type: string
          format: uuid
        required: true
      - in: path
        name: querypresetssetversion
        schema:
          type: string
          pattern: ^[0-9a-f-]+$
        required: true
      tags:
      - seqvars
      security:
      - basicAuth: []
      - cookieAuth: []
      - knoxApiToken: []
      responses:
        '200':
          content:
            application/vnd.bihealth.varfish+json:
              schema:
                $ref: '#/components/schemas/SeqvarsQueryPresetsColumns'
          description: ''
    put:
      operationId: seqvars_api_querypresetscolumns_update
      description: ViewSet for the ``QueryPresetsColumns`` model.
      parameters:
      - in: path
        name: querypresetscolumns
        schema:
          type: string
          format: uuid
        required: true
      - in: path
        name: querypresetssetversion
        schema:
          type: string
          pattern: ^[0-9a-f-]+$
        required: true
      tags:
      - seqvars
      requestBody:
        content:
          application/json:
            schema:
              $ref: '#/components/schemas/SeqvarsQueryPresetsColumns'
          application/x-www-form-urlencoded:
            schema:
              $ref: '#/components/schemas/SeqvarsQueryPresetsColumns'
          multipart/form-data:
            schema:
              $ref: '#/components/schemas/SeqvarsQueryPresetsColumns'
        required: true
      security:
      - basicAuth: []
      - cookieAuth: []
      - knoxApiToken: []
      responses:
        '200':
          content:
            application/vnd.bihealth.varfish+json:
              schema:
                $ref: '#/components/schemas/SeqvarsQueryPresetsColumns'
          description: ''
    patch:
      operationId: seqvars_api_querypresetscolumns_partial_update
      description: ViewSet for the ``QueryPresetsColumns`` model.
      parameters:
      - in: path
        name: querypresetscolumns
        schema:
          type: string
          format: uuid
        required: true
      - in: path
        name: querypresetssetversion
        schema:
          type: string
          pattern: ^[0-9a-f-]+$
        required: true
      tags:
      - seqvars
      requestBody:
        content:
          application/json:
            schema:
              $ref: '#/components/schemas/PatchedSeqvarsQueryPresetsColumns'
          application/x-www-form-urlencoded:
            schema:
              $ref: '#/components/schemas/PatchedSeqvarsQueryPresetsColumns'
          multipart/form-data:
            schema:
              $ref: '#/components/schemas/PatchedSeqvarsQueryPresetsColumns'
      security:
      - basicAuth: []
      - cookieAuth: []
      - knoxApiToken: []
      responses:
        '200':
          content:
            application/vnd.bihealth.varfish+json:
              schema:
                $ref: '#/components/schemas/SeqvarsQueryPresetsColumns'
          description: ''
    delete:
      operationId: seqvars_api_querypresetscolumns_destroy
      description: ViewSet for the ``QueryPresetsColumns`` model.
      parameters:
      - in: path
        name: querypresetscolumns
        schema:
          type: string
          format: uuid
        required: true
      - in: path
        name: querypresetssetversion
        schema:
          type: string
          pattern: ^[0-9a-f-]+$
        required: true
      tags:
      - seqvars
      security:
      - basicAuth: []
      - cookieAuth: []
      - knoxApiToken: []
      responses:
        '204':
          description: No response body
  /seqvars/api/querypresetsconsequence/{querypresetssetversion}/:
    get:
      operationId: seqvars_api_querypresetsconsequence_list
      description: ViewSet for the ``QueryPresetsConsequence`` model.
      parameters:
      - name: cursor
        required: false
        in: query
        description: The pagination cursor value.
        schema:
          type: string
      - name: page_size
        required: false
        in: query
        description: Number of results to return per page.
        schema:
          type: integer
      - in: path
        name: querypresetssetversion
        schema:
          type: string
          pattern: ^[0-9a-f-]+$
        required: true
      tags:
      - seqvars
      security:
      - basicAuth: []
      - cookieAuth: []
      - knoxApiToken: []
      responses:
        '200':
          content:
            application/vnd.bihealth.varfish+json:
              schema:
                $ref: '#/components/schemas/PaginatedSeqvarsQueryPresetsConsequenceList'
          description: ''
    post:
      operationId: seqvars_api_querypresetsconsequence_create
      description: ViewSet for the ``QueryPresetsConsequence`` model.
      parameters:
      - in: path
        name: querypresetssetversion
        schema:
          type: string
          pattern: ^[0-9a-f-]+$
        required: true
      tags:
      - seqvars
      requestBody:
        content:
          application/json:
            schema:
              $ref: '#/components/schemas/SeqvarsQueryPresetsConsequence'
          application/x-www-form-urlencoded:
            schema:
              $ref: '#/components/schemas/SeqvarsQueryPresetsConsequence'
          multipart/form-data:
            schema:
              $ref: '#/components/schemas/SeqvarsQueryPresetsConsequence'
        required: true
      security:
      - basicAuth: []
      - cookieAuth: []
      - knoxApiToken: []
      responses:
        '201':
          content:
            application/vnd.bihealth.varfish+json:
              schema:
                $ref: '#/components/schemas/SeqvarsQueryPresetsConsequence'
          description: ''
  /seqvars/api/querypresetsconsequence/{querypresetssetversion}/{querypresetsconsequence}/:
    get:
      operationId: seqvars_api_querypresetsconsequence_retrieve
      description: ViewSet for the ``QueryPresetsConsequence`` model.
      parameters:
      - in: path
        name: querypresetsconsequence
        schema:
          type: string
          format: uuid
        required: true
      - in: path
        name: querypresetssetversion
        schema:
          type: string
          pattern: ^[0-9a-f-]+$
        required: true
      tags:
      - seqvars
      security:
      - basicAuth: []
      - cookieAuth: []
      - knoxApiToken: []
      responses:
        '200':
          content:
            application/vnd.bihealth.varfish+json:
              schema:
                $ref: '#/components/schemas/SeqvarsQueryPresetsConsequence'
          description: ''
    put:
      operationId: seqvars_api_querypresetsconsequence_update
      description: ViewSet for the ``QueryPresetsConsequence`` model.
      parameters:
      - in: path
        name: querypresetsconsequence
        schema:
          type: string
          format: uuid
        required: true
      - in: path
        name: querypresetssetversion
        schema:
          type: string
          pattern: ^[0-9a-f-]+$
        required: true
      tags:
      - seqvars
      requestBody:
        content:
          application/json:
            schema:
              $ref: '#/components/schemas/SeqvarsQueryPresetsConsequence'
          application/x-www-form-urlencoded:
            schema:
              $ref: '#/components/schemas/SeqvarsQueryPresetsConsequence'
          multipart/form-data:
            schema:
              $ref: '#/components/schemas/SeqvarsQueryPresetsConsequence'
        required: true
      security:
      - basicAuth: []
      - cookieAuth: []
      - knoxApiToken: []
      responses:
        '200':
          content:
            application/vnd.bihealth.varfish+json:
              schema:
                $ref: '#/components/schemas/SeqvarsQueryPresetsConsequence'
          description: ''
    patch:
      operationId: seqvars_api_querypresetsconsequence_partial_update
      description: ViewSet for the ``QueryPresetsConsequence`` model.
      parameters:
      - in: path
        name: querypresetsconsequence
        schema:
          type: string
          format: uuid
        required: true
      - in: path
        name: querypresetssetversion
        schema:
          type: string
          pattern: ^[0-9a-f-]+$
        required: true
      tags:
      - seqvars
      requestBody:
        content:
          application/json:
            schema:
              $ref: '#/components/schemas/PatchedSeqvarsQueryPresetsConsequence'
          application/x-www-form-urlencoded:
            schema:
              $ref: '#/components/schemas/PatchedSeqvarsQueryPresetsConsequence'
          multipart/form-data:
            schema:
              $ref: '#/components/schemas/PatchedSeqvarsQueryPresetsConsequence'
      security:
      - basicAuth: []
      - cookieAuth: []
      - knoxApiToken: []
      responses:
        '200':
          content:
            application/vnd.bihealth.varfish+json:
              schema:
                $ref: '#/components/schemas/SeqvarsQueryPresetsConsequence'
          description: ''
    delete:
      operationId: seqvars_api_querypresetsconsequence_destroy
      description: ViewSet for the ``QueryPresetsConsequence`` model.
      parameters:
      - in: path
        name: querypresetsconsequence
        schema:
          type: string
          format: uuid
        required: true
      - in: path
        name: querypresetssetversion
        schema:
          type: string
          pattern: ^[0-9a-f-]+$
        required: true
      tags:
      - seqvars
      security:
      - basicAuth: []
      - cookieAuth: []
      - knoxApiToken: []
      responses:
        '204':
          description: No response body
  /seqvars/api/querypresetsfactorydefaults/:
    get:
      operationId: seqvars_api_querypresetsfactorydefaults_list
      description: |-
        ViewSet for listing the factory defaults.

        This is a public view, no permissions are required.
      parameters:
      - name: cursor
        required: false
        in: query
        description: The pagination cursor value.
        schema:
          type: string
      - name: page_size
        required: false
        in: query
        description: Number of results to return per page.
        schema:
          type: integer
      tags:
      - seqvars
      security:
      - basicAuth: []
      - cookieAuth: []
      - knoxApiToken: []
      - {}
      responses:
        '200':
          content:
            application/vnd.bihealth.varfish+json:
              schema:
                $ref: '#/components/schemas/PaginatedSeqvarsQueryPresetsSetList'
          description: ''
  /seqvars/api/querypresetsfactorydefaults/{querypresetsset}/:
    get:
      operationId: seqvars_api_querypresetsfactorydefaults_retrieve
      description: |-
        ViewSet for listing the factory defaults.

        This is a public view, no permissions are required.
      parameters:
      - in: path
        name: querypresetsset
        schema:
          type: string
          format: uuid
        required: true
      tags:
      - seqvars
      security:
      - basicAuth: []
      - cookieAuth: []
      - knoxApiToken: []
      - {}
      responses:
        '200':
          content:
            application/vnd.bihealth.varfish+json:
              schema:
                $ref: '#/components/schemas/SeqvarsQueryPresetsSetDetails'
          description: ''
  /seqvars/api/querypresetsfrequency/{querypresetssetversion}/:
    get:
      operationId: seqvars_api_querypresetsfrequency_list
      description: ViewSet for the ``QueryPresetsFrequency`` model.
      parameters:
      - name: cursor
        required: false
        in: query
        description: The pagination cursor value.
        schema:
          type: string
      - name: page_size
        required: false
        in: query
        description: Number of results to return per page.
        schema:
          type: integer
      - in: path
        name: querypresetssetversion
        schema:
          type: string
          pattern: ^[0-9a-f-]+$
        required: true
      tags:
      - seqvars
      security:
      - basicAuth: []
      - cookieAuth: []
      - knoxApiToken: []
      responses:
        '200':
          content:
            application/vnd.bihealth.varfish+json:
              schema:
                $ref: '#/components/schemas/PaginatedSeqvarsQueryPresetsFrequencyList'
          description: ''
    post:
      operationId: seqvars_api_querypresetsfrequency_create
      description: ViewSet for the ``QueryPresetsFrequency`` model.
      parameters:
      - in: path
        name: querypresetssetversion
        schema:
          type: string
          pattern: ^[0-9a-f-]+$
        required: true
      tags:
      - seqvars
      requestBody:
        content:
          application/json:
            schema:
              $ref: '#/components/schemas/SeqvarsQueryPresetsFrequency'
          application/x-www-form-urlencoded:
            schema:
              $ref: '#/components/schemas/SeqvarsQueryPresetsFrequency'
          multipart/form-data:
            schema:
              $ref: '#/components/schemas/SeqvarsQueryPresetsFrequency'
        required: true
      security:
      - basicAuth: []
      - cookieAuth: []
      - knoxApiToken: []
      responses:
        '201':
          content:
            application/vnd.bihealth.varfish+json:
              schema:
                $ref: '#/components/schemas/SeqvarsQueryPresetsFrequency'
          description: ''
  /seqvars/api/querypresetsfrequency/{querypresetssetversion}/{querypresetsfrequency}/:
    get:
      operationId: seqvars_api_querypresetsfrequency_retrieve
      description: ViewSet for the ``QueryPresetsFrequency`` model.
      parameters:
      - in: path
        name: querypresetsfrequency
        schema:
          type: string
          format: uuid
        required: true
      - in: path
        name: querypresetssetversion
        schema:
          type: string
          pattern: ^[0-9a-f-]+$
        required: true
      tags:
      - seqvars
      security:
      - basicAuth: []
      - cookieAuth: []
      - knoxApiToken: []
      responses:
        '200':
          content:
            application/vnd.bihealth.varfish+json:
              schema:
                $ref: '#/components/schemas/SeqvarsQueryPresetsFrequency'
          description: ''
    put:
      operationId: seqvars_api_querypresetsfrequency_update
      description: ViewSet for the ``QueryPresetsFrequency`` model.
      parameters:
      - in: path
        name: querypresetsfrequency
        schema:
          type: string
          format: uuid
        required: true
      - in: path
        name: querypresetssetversion
        schema:
          type: string
          pattern: ^[0-9a-f-]+$
        required: true
      tags:
      - seqvars
      requestBody:
        content:
          application/json:
            schema:
              $ref: '#/components/schemas/SeqvarsQueryPresetsFrequency'
          application/x-www-form-urlencoded:
            schema:
              $ref: '#/components/schemas/SeqvarsQueryPresetsFrequency'
          multipart/form-data:
            schema:
              $ref: '#/components/schemas/SeqvarsQueryPresetsFrequency'
        required: true
      security:
      - basicAuth: []
      - cookieAuth: []
      - knoxApiToken: []
      responses:
        '200':
          content:
            application/vnd.bihealth.varfish+json:
              schema:
                $ref: '#/components/schemas/SeqvarsQueryPresetsFrequency'
          description: ''
    patch:
      operationId: seqvars_api_querypresetsfrequency_partial_update
      description: ViewSet for the ``QueryPresetsFrequency`` model.
      parameters:
      - in: path
        name: querypresetsfrequency
        schema:
          type: string
          format: uuid
        required: true
      - in: path
        name: querypresetssetversion
        schema:
          type: string
          pattern: ^[0-9a-f-]+$
        required: true
      tags:
      - seqvars
      requestBody:
        content:
          application/json:
            schema:
              $ref: '#/components/schemas/PatchedSeqvarsQueryPresetsFrequency'
          application/x-www-form-urlencoded:
            schema:
              $ref: '#/components/schemas/PatchedSeqvarsQueryPresetsFrequency'
          multipart/form-data:
            schema:
              $ref: '#/components/schemas/PatchedSeqvarsQueryPresetsFrequency'
      security:
      - basicAuth: []
      - cookieAuth: []
      - knoxApiToken: []
      responses:
        '200':
          content:
            application/vnd.bihealth.varfish+json:
              schema:
                $ref: '#/components/schemas/SeqvarsQueryPresetsFrequency'
          description: ''
    delete:
      operationId: seqvars_api_querypresetsfrequency_destroy
      description: ViewSet for the ``QueryPresetsFrequency`` model.
      parameters:
      - in: path
        name: querypresetsfrequency
        schema:
          type: string
          format: uuid
        required: true
      - in: path
        name: querypresetssetversion
        schema:
          type: string
          pattern: ^[0-9a-f-]+$
        required: true
      tags:
      - seqvars
      security:
      - basicAuth: []
      - cookieAuth: []
      - knoxApiToken: []
      responses:
        '204':
          description: No response body
  /seqvars/api/querypresetslocus/{querypresetssetversion}/:
    get:
      operationId: seqvars_api_querypresetslocus_list
      description: ViewSet for the ``QueryPresetsLocus`` model.
      parameters:
      - name: cursor
        required: false
        in: query
        description: The pagination cursor value.
        schema:
          type: string
      - name: page_size
        required: false
        in: query
        description: Number of results to return per page.
        schema:
          type: integer
      - in: path
        name: querypresetssetversion
        schema:
          type: string
          pattern: ^[0-9a-f-]+$
        required: true
      tags:
      - seqvars
      security:
      - basicAuth: []
      - cookieAuth: []
      - knoxApiToken: []
      responses:
        '200':
          content:
            application/vnd.bihealth.varfish+json:
              schema:
                $ref: '#/components/schemas/PaginatedSeqvarsQueryPresetsLocusList'
          description: ''
    post:
      operationId: seqvars_api_querypresetslocus_create
      description: ViewSet for the ``QueryPresetsLocus`` model.
      parameters:
      - in: path
        name: querypresetssetversion
        schema:
          type: string
          pattern: ^[0-9a-f-]+$
        required: true
      tags:
      - seqvars
      requestBody:
        content:
          application/json:
            schema:
              $ref: '#/components/schemas/SeqvarsQueryPresetsLocus'
          application/x-www-form-urlencoded:
            schema:
              $ref: '#/components/schemas/SeqvarsQueryPresetsLocus'
          multipart/form-data:
            schema:
              $ref: '#/components/schemas/SeqvarsQueryPresetsLocus'
        required: true
      security:
      - basicAuth: []
      - cookieAuth: []
      - knoxApiToken: []
      responses:
        '201':
          content:
            application/vnd.bihealth.varfish+json:
              schema:
                $ref: '#/components/schemas/SeqvarsQueryPresetsLocus'
          description: ''
  /seqvars/api/querypresetslocus/{querypresetssetversion}/{querypresetslocus}/:
    get:
      operationId: seqvars_api_querypresetslocus_retrieve
      description: ViewSet for the ``QueryPresetsLocus`` model.
      parameters:
      - in: path
        name: querypresetslocus
        schema:
          type: string
          format: uuid
        required: true
      - in: path
        name: querypresetssetversion
        schema:
          type: string
          pattern: ^[0-9a-f-]+$
        required: true
      tags:
      - seqvars
      security:
      - basicAuth: []
      - cookieAuth: []
      - knoxApiToken: []
      responses:
        '200':
          content:
            application/vnd.bihealth.varfish+json:
              schema:
                $ref: '#/components/schemas/SeqvarsQueryPresetsLocus'
          description: ''
    put:
      operationId: seqvars_api_querypresetslocus_update
      description: ViewSet for the ``QueryPresetsLocus`` model.
      parameters:
      - in: path
        name: querypresetslocus
        schema:
          type: string
          format: uuid
        required: true
      - in: path
        name: querypresetssetversion
        schema:
          type: string
          pattern: ^[0-9a-f-]+$
        required: true
      tags:
      - seqvars
      requestBody:
        content:
          application/json:
            schema:
              $ref: '#/components/schemas/SeqvarsQueryPresetsLocus'
          application/x-www-form-urlencoded:
            schema:
              $ref: '#/components/schemas/SeqvarsQueryPresetsLocus'
          multipart/form-data:
            schema:
              $ref: '#/components/schemas/SeqvarsQueryPresetsLocus'
        required: true
      security:
      - basicAuth: []
      - cookieAuth: []
      - knoxApiToken: []
      responses:
        '200':
          content:
            application/vnd.bihealth.varfish+json:
              schema:
                $ref: '#/components/schemas/SeqvarsQueryPresetsLocus'
          description: ''
    patch:
      operationId: seqvars_api_querypresetslocus_partial_update
      description: ViewSet for the ``QueryPresetsLocus`` model.
      parameters:
      - in: path
        name: querypresetslocus
        schema:
          type: string
          format: uuid
        required: true
      - in: path
        name: querypresetssetversion
        schema:
          type: string
          pattern: ^[0-9a-f-]+$
        required: true
      tags:
      - seqvars
      requestBody:
        content:
          application/json:
            schema:
              $ref: '#/components/schemas/PatchedSeqvarsQueryPresetsLocus'
          application/x-www-form-urlencoded:
            schema:
              $ref: '#/components/schemas/PatchedSeqvarsQueryPresetsLocus'
          multipart/form-data:
            schema:
              $ref: '#/components/schemas/PatchedSeqvarsQueryPresetsLocus'
      security:
      - basicAuth: []
      - cookieAuth: []
      - knoxApiToken: []
      responses:
        '200':
          content:
            application/vnd.bihealth.varfish+json:
              schema:
                $ref: '#/components/schemas/SeqvarsQueryPresetsLocus'
          description: ''
    delete:
      operationId: seqvars_api_querypresetslocus_destroy
      description: ViewSet for the ``QueryPresetsLocus`` model.
      parameters:
      - in: path
        name: querypresetslocus
        schema:
          type: string
          format: uuid
        required: true
      - in: path
        name: querypresetssetversion
        schema:
          type: string
          pattern: ^[0-9a-f-]+$
        required: true
      tags:
      - seqvars
      security:
      - basicAuth: []
      - cookieAuth: []
      - knoxApiToken: []
      responses:
        '204':
          description: No response body
  /seqvars/api/querypresetsphenotypeprio/{querypresetssetversion}/:
    get:
      operationId: seqvars_api_querypresetsphenotypeprio_list
      description: ViewSet for the ``QueryPresetsPhenotypePrio`` model.
      parameters:
      - name: cursor
        required: false
        in: query
        description: The pagination cursor value.
        schema:
          type: string
      - name: page_size
        required: false
        in: query
        description: Number of results to return per page.
        schema:
          type: integer
      - in: path
        name: querypresetssetversion
        schema:
          type: string
          pattern: ^[0-9a-f-]+$
        required: true
      tags:
      - seqvars
      security:
      - basicAuth: []
      - cookieAuth: []
      - knoxApiToken: []
      responses:
        '200':
          content:
            application/vnd.bihealth.varfish+json:
              schema:
                $ref: '#/components/schemas/PaginatedSeqvarsQueryPresetsPhenotypePrioList'
          description: ''
    post:
      operationId: seqvars_api_querypresetsphenotypeprio_create
      description: ViewSet for the ``QueryPresetsPhenotypePrio`` model.
      parameters:
      - in: path
        name: querypresetssetversion
        schema:
          type: string
          pattern: ^[0-9a-f-]+$
        required: true
      tags:
      - seqvars
      requestBody:
        content:
          application/json:
            schema:
              $ref: '#/components/schemas/SeqvarsQueryPresetsPhenotypePrio'
          application/x-www-form-urlencoded:
            schema:
              $ref: '#/components/schemas/SeqvarsQueryPresetsPhenotypePrio'
          multipart/form-data:
            schema:
              $ref: '#/components/schemas/SeqvarsQueryPresetsPhenotypePrio'
        required: true
      security:
      - basicAuth: []
      - cookieAuth: []
      - knoxApiToken: []
      responses:
        '201':
          content:
            application/vnd.bihealth.varfish+json:
              schema:
                $ref: '#/components/schemas/SeqvarsQueryPresetsPhenotypePrio'
          description: ''
  /seqvars/api/querypresetsphenotypeprio/{querypresetssetversion}/{querypresetsphenotypeprio}/:
    get:
      operationId: seqvars_api_querypresetsphenotypeprio_retrieve
      description: ViewSet for the ``QueryPresetsPhenotypePrio`` model.
      parameters:
      - in: path
        name: querypresetsphenotypeprio
        schema:
          type: string
          format: uuid
        required: true
      - in: path
        name: querypresetssetversion
        schema:
          type: string
          pattern: ^[0-9a-f-]+$
        required: true
      tags:
      - seqvars
      security:
      - basicAuth: []
      - cookieAuth: []
      - knoxApiToken: []
      responses:
        '200':
          content:
            application/vnd.bihealth.varfish+json:
              schema:
                $ref: '#/components/schemas/SeqvarsQueryPresetsPhenotypePrio'
          description: ''
    put:
      operationId: seqvars_api_querypresetsphenotypeprio_update
      description: ViewSet for the ``QueryPresetsPhenotypePrio`` model.
      parameters:
      - in: path
        name: querypresetsphenotypeprio
        schema:
          type: string
          format: uuid
        required: true
      - in: path
        name: querypresetssetversion
        schema:
          type: string
          pattern: ^[0-9a-f-]+$
        required: true
      tags:
      - seqvars
      requestBody:
        content:
          application/json:
            schema:
              $ref: '#/components/schemas/SeqvarsQueryPresetsPhenotypePrio'
          application/x-www-form-urlencoded:
            schema:
              $ref: '#/components/schemas/SeqvarsQueryPresetsPhenotypePrio'
          multipart/form-data:
            schema:
              $ref: '#/components/schemas/SeqvarsQueryPresetsPhenotypePrio'
        required: true
      security:
      - basicAuth: []
      - cookieAuth: []
      - knoxApiToken: []
      responses:
        '200':
          content:
            application/vnd.bihealth.varfish+json:
              schema:
                $ref: '#/components/schemas/SeqvarsQueryPresetsPhenotypePrio'
          description: ''
    patch:
      operationId: seqvars_api_querypresetsphenotypeprio_partial_update
      description: ViewSet for the ``QueryPresetsPhenotypePrio`` model.
      parameters:
      - in: path
        name: querypresetsphenotypeprio
        schema:
          type: string
          format: uuid
        required: true
      - in: path
        name: querypresetssetversion
        schema:
          type: string
          pattern: ^[0-9a-f-]+$
        required: true
      tags:
      - seqvars
      requestBody:
        content:
          application/json:
            schema:
              $ref: '#/components/schemas/PatchedSeqvarsQueryPresetsPhenotypePrio'
          application/x-www-form-urlencoded:
            schema:
              $ref: '#/components/schemas/PatchedSeqvarsQueryPresetsPhenotypePrio'
          multipart/form-data:
            schema:
              $ref: '#/components/schemas/PatchedSeqvarsQueryPresetsPhenotypePrio'
      security:
      - basicAuth: []
      - cookieAuth: []
      - knoxApiToken: []
      responses:
        '200':
          content:
            application/vnd.bihealth.varfish+json:
              schema:
                $ref: '#/components/schemas/SeqvarsQueryPresetsPhenotypePrio'
          description: ''
    delete:
      operationId: seqvars_api_querypresetsphenotypeprio_destroy
      description: ViewSet for the ``QueryPresetsPhenotypePrio`` model.
      parameters:
      - in: path
        name: querypresetsphenotypeprio
        schema:
          type: string
          format: uuid
        required: true
      - in: path
        name: querypresetssetversion
        schema:
          type: string
          pattern: ^[0-9a-f-]+$
        required: true
      tags:
      - seqvars
      security:
      - basicAuth: []
      - cookieAuth: []
      - knoxApiToken: []
      responses:
        '204':
          description: No response body
  /seqvars/api/querypresetsquality/{querypresetssetversion}/:
    get:
      operationId: seqvars_api_querypresetsquality_list
      description: ViewSet for the ``QueryPresetsQuality`` model.
      parameters:
      - name: cursor
        required: false
        in: query
        description: The pagination cursor value.
        schema:
          type: string
      - name: page_size
        required: false
        in: query
        description: Number of results to return per page.
        schema:
          type: integer
      - in: path
        name: querypresetssetversion
        schema:
          type: string
          pattern: ^[0-9a-f-]+$
        required: true
      tags:
      - seqvars
      security:
      - basicAuth: []
      - cookieAuth: []
      - knoxApiToken: []
      responses:
        '200':
          content:
            application/vnd.bihealth.varfish+json:
              schema:
                $ref: '#/components/schemas/PaginatedSeqvarsQueryPresetsQualityList'
          description: ''
    post:
      operationId: seqvars_api_querypresetsquality_create
      description: ViewSet for the ``QueryPresetsQuality`` model.
      parameters:
      - in: path
        name: querypresetssetversion
        schema:
          type: string
          pattern: ^[0-9a-f-]+$
        required: true
      tags:
      - seqvars
      requestBody:
        content:
          application/json:
            schema:
              $ref: '#/components/schemas/SeqvarsQueryPresetsQuality'
          application/x-www-form-urlencoded:
            schema:
              $ref: '#/components/schemas/SeqvarsQueryPresetsQuality'
          multipart/form-data:
            schema:
              $ref: '#/components/schemas/SeqvarsQueryPresetsQuality'
        required: true
      security:
      - basicAuth: []
      - cookieAuth: []
      - knoxApiToken: []
      responses:
        '201':
          content:
            application/vnd.bihealth.varfish+json:
              schema:
                $ref: '#/components/schemas/SeqvarsQueryPresetsQuality'
          description: ''
  /seqvars/api/querypresetsquality/{querypresetssetversion}/{querypresetsquality}/:
    get:
      operationId: seqvars_api_querypresetsquality_retrieve
      description: ViewSet for the ``QueryPresetsQuality`` model.
      parameters:
      - in: path
        name: querypresetsquality
        schema:
          type: string
          format: uuid
        required: true
      - in: path
        name: querypresetssetversion
        schema:
          type: string
          pattern: ^[0-9a-f-]+$
        required: true
      tags:
      - seqvars
      security:
      - basicAuth: []
      - cookieAuth: []
      - knoxApiToken: []
      responses:
        '200':
          content:
            application/vnd.bihealth.varfish+json:
              schema:
                $ref: '#/components/schemas/SeqvarsQueryPresetsQuality'
          description: ''
    put:
      operationId: seqvars_api_querypresetsquality_update
      description: ViewSet for the ``QueryPresetsQuality`` model.
      parameters:
      - in: path
        name: querypresetsquality
        schema:
          type: string
          format: uuid
        required: true
      - in: path
        name: querypresetssetversion
        schema:
          type: string
          pattern: ^[0-9a-f-]+$
        required: true
      tags:
      - seqvars
      requestBody:
        content:
          application/json:
            schema:
              $ref: '#/components/schemas/SeqvarsQueryPresetsQuality'
          application/x-www-form-urlencoded:
            schema:
              $ref: '#/components/schemas/SeqvarsQueryPresetsQuality'
          multipart/form-data:
            schema:
              $ref: '#/components/schemas/SeqvarsQueryPresetsQuality'
        required: true
      security:
      - basicAuth: []
      - cookieAuth: []
      - knoxApiToken: []
      responses:
        '200':
          content:
            application/vnd.bihealth.varfish+json:
              schema:
                $ref: '#/components/schemas/SeqvarsQueryPresetsQuality'
          description: ''
    patch:
      operationId: seqvars_api_querypresetsquality_partial_update
      description: ViewSet for the ``QueryPresetsQuality`` model.
      parameters:
      - in: path
        name: querypresetsquality
        schema:
          type: string
          format: uuid
        required: true
      - in: path
        name: querypresetssetversion
        schema:
          type: string
          pattern: ^[0-9a-f-]+$
        required: true
      tags:
      - seqvars
      requestBody:
        content:
          application/json:
            schema:
              $ref: '#/components/schemas/PatchedSeqvarsQueryPresetsQuality'
          application/x-www-form-urlencoded:
            schema:
              $ref: '#/components/schemas/PatchedSeqvarsQueryPresetsQuality'
          multipart/form-data:
            schema:
              $ref: '#/components/schemas/PatchedSeqvarsQueryPresetsQuality'
      security:
      - basicAuth: []
      - cookieAuth: []
      - knoxApiToken: []
      responses:
        '200':
          content:
            application/vnd.bihealth.varfish+json:
              schema:
                $ref: '#/components/schemas/SeqvarsQueryPresetsQuality'
          description: ''
    delete:
      operationId: seqvars_api_querypresetsquality_destroy
      description: ViewSet for the ``QueryPresetsQuality`` model.
      parameters:
      - in: path
        name: querypresetsquality
        schema:
          type: string
          format: uuid
        required: true
      - in: path
        name: querypresetssetversion
        schema:
          type: string
          pattern: ^[0-9a-f-]+$
        required: true
      tags:
      - seqvars
      security:
      - basicAuth: []
      - cookieAuth: []
      - knoxApiToken: []
      responses:
        '204':
          description: No response body
  /seqvars/api/querypresetsset/{project}/:
    get:
      operationId: seqvars_api_querypresetsset_list
      description: ViewSet for the ``QueryPresetsSet`` model.
      parameters:
      - name: cursor
        required: false
        in: query
        description: The pagination cursor value.
        schema:
          type: string
      - name: page_size
        required: false
        in: query
        description: Number of results to return per page.
        schema:
          type: integer
      - in: path
        name: project
        schema:
          type: string
          pattern: ^[0-9a-f-]+$
        required: true
      tags:
      - seqvars
      security:
      - basicAuth: []
      - cookieAuth: []
      - knoxApiToken: []
      responses:
        '200':
          content:
            application/vnd.bihealth.varfish+json:
              schema:
                $ref: '#/components/schemas/PaginatedSeqvarsQueryPresetsSetList'
          description: ''
    post:
      operationId: seqvars_api_querypresetsset_create
      description: ViewSet for the ``QueryPresetsSet`` model.
      parameters:
      - in: path
        name: project
        schema:
          type: string
          pattern: ^[0-9a-f-]+$
        required: true
      tags:
      - seqvars
      requestBody:
        content:
          application/json:
            schema:
              $ref: '#/components/schemas/SeqvarsQueryPresetsSet'
          application/x-www-form-urlencoded:
            schema:
              $ref: '#/components/schemas/SeqvarsQueryPresetsSet'
          multipart/form-data:
            schema:
              $ref: '#/components/schemas/SeqvarsQueryPresetsSet'
        required: true
      security:
      - basicAuth: []
      - cookieAuth: []
      - knoxApiToken: []
      responses:
        '201':
          content:
            application/vnd.bihealth.varfish+json:
              schema:
                $ref: '#/components/schemas/SeqvarsQueryPresetsSet'
          description: ''
  /seqvars/api/querypresetsset/{project}/{querypresetsset}/:
    get:
      operationId: seqvars_api_querypresetsset_retrieve
      description: ViewSet for the ``QueryPresetsSet`` model.
      parameters:
      - in: path
        name: project
        schema:
          type: string
          pattern: ^[0-9a-f-]+$
        required: true
      - in: path
        name: querypresetsset
        schema:
          type: string
          format: uuid
        required: true
      tags:
      - seqvars
      security:
      - basicAuth: []
      - cookieAuth: []
      - knoxApiToken: []
      responses:
        '200':
          content:
            application/vnd.bihealth.varfish+json:
              schema:
                $ref: '#/components/schemas/SeqvarsQueryPresetsSet'
          description: ''
    put:
      operationId: seqvars_api_querypresetsset_update
      description: ViewSet for the ``QueryPresetsSet`` model.
      parameters:
      - in: path
        name: project
        schema:
          type: string
          pattern: ^[0-9a-f-]+$
        required: true
      - in: path
        name: querypresetsset
        schema:
          type: string
          format: uuid
        required: true
      tags:
      - seqvars
      requestBody:
        content:
          application/json:
            schema:
              $ref: '#/components/schemas/SeqvarsQueryPresetsSet'
          application/x-www-form-urlencoded:
            schema:
              $ref: '#/components/schemas/SeqvarsQueryPresetsSet'
          multipart/form-data:
            schema:
              $ref: '#/components/schemas/SeqvarsQueryPresetsSet'
        required: true
      security:
      - basicAuth: []
      - cookieAuth: []
      - knoxApiToken: []
      responses:
        '200':
          content:
            application/vnd.bihealth.varfish+json:
              schema:
                $ref: '#/components/schemas/SeqvarsQueryPresetsSet'
          description: ''
    patch:
      operationId: seqvars_api_querypresetsset_partial_update
      description: ViewSet for the ``QueryPresetsSet`` model.
      parameters:
      - in: path
        name: project
        schema:
          type: string
          pattern: ^[0-9a-f-]+$
        required: true
      - in: path
        name: querypresetsset
        schema:
          type: string
          format: uuid
        required: true
      tags:
      - seqvars
      requestBody:
        content:
          application/json:
            schema:
              $ref: '#/components/schemas/PatchedSeqvarsQueryPresetsSet'
          application/x-www-form-urlencoded:
            schema:
              $ref: '#/components/schemas/PatchedSeqvarsQueryPresetsSet'
          multipart/form-data:
            schema:
              $ref: '#/components/schemas/PatchedSeqvarsQueryPresetsSet'
      security:
      - basicAuth: []
      - cookieAuth: []
      - knoxApiToken: []
      responses:
        '200':
          content:
            application/vnd.bihealth.varfish+json:
              schema:
                $ref: '#/components/schemas/SeqvarsQueryPresetsSet'
          description: ''
    delete:
      operationId: seqvars_api_querypresetsset_destroy
      description: ViewSet for the ``QueryPresetsSet`` model.
      parameters:
      - in: path
        name: project
        schema:
          type: string
          pattern: ^[0-9a-f-]+$
        required: true
      - in: path
        name: querypresetsset
        schema:
          type: string
          format: uuid
        required: true
      tags:
      - seqvars
      security:
      - basicAuth: []
      - cookieAuth: []
      - knoxApiToken: []
      responses:
        '204':
          description: No response body
  /seqvars/api/querypresetsset/{project}/{querypresetsset}/copy_from/:
    get:
      operationId: seqvars_api_querypresetsset_copy_from_retrieve
      description: Copy from another presets set.
      parameters:
      - in: path
        name: project
        schema:
          type: string
          pattern: ^[0-9a-f-]+$
        required: true
      - in: path
        name: querypresetsset
        schema:
          type: string
          format: uuid
        required: true
      tags:
      - seqvars
      security:
      - basicAuth: []
      - cookieAuth: []
      - knoxApiToken: []
      responses:
        '200':
          content:
            application/vnd.bihealth.varfish+json:
              schema:
                $ref: '#/components/schemas/SeqvarsQueryPresetsSet'
          description: ''
  /seqvars/api/querypresetssetversion/{querypresetsset}/:
    get:
      operationId: seqvars_api_querypresetssetversion_list
      description: ViewSet for the ``QueryPresetsSetVersion`` model.
      parameters:
      - name: cursor
        required: false
        in: query
        description: The pagination cursor value.
        schema:
          type: string
      - name: page_size
        required: false
        in: query
        description: Number of results to return per page.
        schema:
          type: integer
      - in: path
        name: querypresetsset
        schema:
          type: string
          pattern: ^[0-9a-f-]+$
        required: true
      tags:
      - seqvars
      security:
      - basicAuth: []
      - cookieAuth: []
      - knoxApiToken: []
      responses:
        '200':
          content:
            application/vnd.bihealth.varfish+json:
              schema:
                $ref: '#/components/schemas/PaginatedSeqvarsQueryPresetsSetVersionList'
          description: ''
    post:
      operationId: seqvars_api_querypresetssetversion_create
      description: ViewSet for the ``QueryPresetsSetVersion`` model.
      parameters:
      - in: path
        name: querypresetsset
        schema:
          type: string
          pattern: ^[0-9a-f-]+$
        required: true
      tags:
      - seqvars
      requestBody:
        content:
          application/json:
            schema:
              $ref: '#/components/schemas/SeqvarsQueryPresetsSetVersion'
          application/x-www-form-urlencoded:
            schema:
              $ref: '#/components/schemas/SeqvarsQueryPresetsSetVersion'
          multipart/form-data:
            schema:
              $ref: '#/components/schemas/SeqvarsQueryPresetsSetVersion'
      security:
      - basicAuth: []
      - cookieAuth: []
      - knoxApiToken: []
      responses:
        '201':
          content:
            application/vnd.bihealth.varfish+json:
              schema:
                $ref: '#/components/schemas/SeqvarsQueryPresetsSetVersion'
          description: ''
  /seqvars/api/querypresetssetversion/{querypresetsset}/{querypresetssetversion}/:
    get:
      operationId: seqvars_api_querypresetssetversion_retrieve
      description: ViewSet for the ``QueryPresetsSetVersion`` model.
      parameters:
      - in: path
        name: querypresetsset
        schema:
          type: string
          pattern: ^[0-9a-f-]+$
        required: true
      - in: path
        name: querypresetssetversion
        schema:
          type: string
          format: uuid
        required: true
      tags:
      - seqvars
      security:
      - basicAuth: []
      - cookieAuth: []
      - knoxApiToken: []
      responses:
        '200':
          content:
            application/vnd.bihealth.varfish+json:
              schema:
                $ref: '#/components/schemas/SeqvarsQueryPresetsSetVersionDetails'
          description: ''
    put:
      operationId: seqvars_api_querypresetssetversion_update
      description: ViewSet for the ``QueryPresetsSetVersion`` model.
      parameters:
      - in: path
        name: querypresetsset
        schema:
          type: string
          pattern: ^[0-9a-f-]+$
        required: true
      - in: path
        name: querypresetssetversion
        schema:
          type: string
          format: uuid
        required: true
      tags:
      - seqvars
      requestBody:
        content:
          application/json:
            schema:
              $ref: '#/components/schemas/SeqvarsQueryPresetsSetVersion'
          application/x-www-form-urlencoded:
            schema:
              $ref: '#/components/schemas/SeqvarsQueryPresetsSetVersion'
          multipart/form-data:
            schema:
              $ref: '#/components/schemas/SeqvarsQueryPresetsSetVersion'
      security:
      - basicAuth: []
      - cookieAuth: []
      - knoxApiToken: []
      responses:
        '200':
          content:
            application/vnd.bihealth.varfish+json:
              schema:
                $ref: '#/components/schemas/SeqvarsQueryPresetsSetVersion'
          description: ''
    patch:
      operationId: seqvars_api_querypresetssetversion_partial_update
      description: ViewSet for the ``QueryPresetsSetVersion`` model.
      parameters:
      - in: path
        name: querypresetsset
        schema:
          type: string
          pattern: ^[0-9a-f-]+$
        required: true
      - in: path
        name: querypresetssetversion
        schema:
          type: string
          format: uuid
        required: true
      tags:
      - seqvars
      requestBody:
        content:
          application/json:
            schema:
              $ref: '#/components/schemas/PatchedSeqvarsQueryPresetsSetVersion'
          application/x-www-form-urlencoded:
            schema:
              $ref: '#/components/schemas/PatchedSeqvarsQueryPresetsSetVersion'
          multipart/form-data:
            schema:
              $ref: '#/components/schemas/PatchedSeqvarsQueryPresetsSetVersion'
      security:
      - basicAuth: []
      - cookieAuth: []
      - knoxApiToken: []
      responses:
        '200':
          content:
            application/vnd.bihealth.varfish+json:
              schema:
                $ref: '#/components/schemas/SeqvarsQueryPresetsSetVersion'
          description: ''
    delete:
      operationId: seqvars_api_querypresetssetversion_destroy
      description: ViewSet for the ``QueryPresetsSetVersion`` model.
      parameters:
      - in: path
        name: querypresetsset
        schema:
          type: string
          pattern: ^[0-9a-f-]+$
        required: true
      - in: path
        name: querypresetssetversion
        schema:
          type: string
          format: uuid
        required: true
      tags:
      - seqvars
      security:
      - basicAuth: []
      - cookieAuth: []
      - knoxApiToken: []
      responses:
        '204':
          description: No response body
  /seqvars/api/querypresetsvariantprio/{querypresetssetversion}/:
    get:
      operationId: seqvars_api_querypresetsvariantprio_list
      description: ViewSet for the ``QueryPresetsVariantPrio`` model.
      parameters:
      - name: cursor
        required: false
        in: query
        description: The pagination cursor value.
        schema:
          type: string
      - name: page_size
        required: false
        in: query
        description: Number of results to return per page.
        schema:
          type: integer
      - in: path
        name: querypresetssetversion
        schema:
          type: string
          pattern: ^[0-9a-f-]+$
        required: true
      tags:
      - seqvars
      security:
      - basicAuth: []
      - cookieAuth: []
      - knoxApiToken: []
      responses:
        '200':
          content:
            application/vnd.bihealth.varfish+json:
              schema:
                $ref: '#/components/schemas/PaginatedSeqvarsQueryPresetsVariantPrioList'
          description: ''
    post:
      operationId: seqvars_api_querypresetsvariantprio_create
      description: ViewSet for the ``QueryPresetsVariantPrio`` model.
      parameters:
      - in: path
        name: querypresetssetversion
        schema:
          type: string
          pattern: ^[0-9a-f-]+$
        required: true
      tags:
      - seqvars
      requestBody:
        content:
          application/json:
            schema:
              $ref: '#/components/schemas/SeqvarsQueryPresetsVariantPrio'
          application/x-www-form-urlencoded:
            schema:
              $ref: '#/components/schemas/SeqvarsQueryPresetsVariantPrio'
          multipart/form-data:
            schema:
              $ref: '#/components/schemas/SeqvarsQueryPresetsVariantPrio'
        required: true
      security:
      - basicAuth: []
      - cookieAuth: []
      - knoxApiToken: []
      responses:
        '201':
          content:
            application/vnd.bihealth.varfish+json:
              schema:
                $ref: '#/components/schemas/SeqvarsQueryPresetsVariantPrio'
          description: ''
  /seqvars/api/querypresetsvariantprio/{querypresetssetversion}/{querypresetsvariantprio}/:
    get:
      operationId: seqvars_api_querypresetsvariantprio_retrieve
      description: ViewSet for the ``QueryPresetsVariantPrio`` model.
      parameters:
      - in: path
        name: querypresetssetversion
        schema:
          type: string
          pattern: ^[0-9a-f-]+$
        required: true
      - in: path
        name: querypresetsvariantprio
        schema:
          type: string
          format: uuid
        required: true
      tags:
      - seqvars
      security:
      - basicAuth: []
      - cookieAuth: []
      - knoxApiToken: []
      responses:
        '200':
          content:
            application/vnd.bihealth.varfish+json:
              schema:
                $ref: '#/components/schemas/SeqvarsQueryPresetsVariantPrio'
          description: ''
    put:
      operationId: seqvars_api_querypresetsvariantprio_update
      description: ViewSet for the ``QueryPresetsVariantPrio`` model.
      parameters:
      - in: path
        name: querypresetssetversion
        schema:
          type: string
          pattern: ^[0-9a-f-]+$
        required: true
      - in: path
        name: querypresetsvariantprio
        schema:
          type: string
          format: uuid
        required: true
      tags:
      - seqvars
      requestBody:
        content:
          application/json:
            schema:
              $ref: '#/components/schemas/SeqvarsQueryPresetsVariantPrio'
          application/x-www-form-urlencoded:
            schema:
              $ref: '#/components/schemas/SeqvarsQueryPresetsVariantPrio'
          multipart/form-data:
            schema:
              $ref: '#/components/schemas/SeqvarsQueryPresetsVariantPrio'
        required: true
      security:
      - basicAuth: []
      - cookieAuth: []
      - knoxApiToken: []
      responses:
        '200':
          content:
            application/vnd.bihealth.varfish+json:
              schema:
                $ref: '#/components/schemas/SeqvarsQueryPresetsVariantPrio'
          description: ''
    patch:
      operationId: seqvars_api_querypresetsvariantprio_partial_update
      description: ViewSet for the ``QueryPresetsVariantPrio`` model.
      parameters:
      - in: path
        name: querypresetssetversion
        schema:
          type: string
          pattern: ^[0-9a-f-]+$
        required: true
      - in: path
        name: querypresetsvariantprio
        schema:
          type: string
          format: uuid
        required: true
      tags:
      - seqvars
      requestBody:
        content:
          application/json:
            schema:
              $ref: '#/components/schemas/PatchedSeqvarsQueryPresetsVariantPrio'
          application/x-www-form-urlencoded:
            schema:
              $ref: '#/components/schemas/PatchedSeqvarsQueryPresetsVariantPrio'
          multipart/form-data:
            schema:
              $ref: '#/components/schemas/PatchedSeqvarsQueryPresetsVariantPrio'
      security:
      - basicAuth: []
      - cookieAuth: []
      - knoxApiToken: []
      responses:
        '200':
          content:
            application/vnd.bihealth.varfish+json:
              schema:
                $ref: '#/components/schemas/SeqvarsQueryPresetsVariantPrio'
          description: ''
    delete:
      operationId: seqvars_api_querypresetsvariantprio_destroy
      description: ViewSet for the ``QueryPresetsVariantPrio`` model.
      parameters:
      - in: path
        name: querypresetssetversion
        schema:
          type: string
          pattern: ^[0-9a-f-]+$
        required: true
      - in: path
        name: querypresetsvariantprio
        schema:
          type: string
          format: uuid
        required: true
      tags:
      - seqvars
      security:
      - basicAuth: []
      - cookieAuth: []
      - knoxApiToken: []
      responses:
        '204':
          description: No response body
  /seqvars/api/querysettings/{session}/:
    get:
      operationId: seqvars_api_querysettings_list
      description: ViewSet for the ``QuerySettings`` model.
      parameters:
      - name: cursor
        required: false
        in: query
        description: The pagination cursor value.
        schema:
          type: string
      - name: page_size
        required: false
        in: query
        description: Number of results to return per page.
        schema:
          type: integer
      - in: path
        name: session
        schema:
          type: string
          pattern: ^[0-9a-f-]+$
        required: true
      tags:
      - seqvars
      security:
      - basicAuth: []
      - cookieAuth: []
      - knoxApiToken: []
      responses:
        '200':
          content:
            application/vnd.bihealth.varfish+json:
              schema:
                $ref: '#/components/schemas/PaginatedSeqvarsQuerySettingsList'
          description: ''
    post:
      operationId: seqvars_api_querysettings_create
      description: ViewSet for the ``QuerySettings`` model.
      parameters:
      - in: path
        name: session
        schema:
          type: string
          pattern: ^[0-9a-f-]+$
        required: true
      tags:
      - seqvars
      requestBody:
        content:
          application/json:
            schema:
              $ref: '#/components/schemas/SeqvarsQuerySettingsDetails'
          application/x-www-form-urlencoded:
            schema:
              $ref: '#/components/schemas/SeqvarsQuerySettingsDetails'
          multipart/form-data:
            schema:
              $ref: '#/components/schemas/SeqvarsQuerySettingsDetails'
        required: true
      security:
      - basicAuth: []
      - cookieAuth: []
      - knoxApiToken: []
      responses:
        '201':
          content:
            application/vnd.bihealth.varfish+json:
              schema:
                $ref: '#/components/schemas/SeqvarsQuerySettingsDetails'
          description: ''
  /seqvars/api/querysettings/{session}/{querysettings}/:
    get:
      operationId: seqvars_api_querysettings_retrieve
      description: ViewSet for the ``QuerySettings`` model.
      parameters:
      - in: path
        name: querysettings
        schema:
          type: string
          format: uuid
        required: true
      - in: path
        name: session
        schema:
          type: string
          pattern: ^[0-9a-f-]+$
        required: true
      tags:
      - seqvars
      security:
      - basicAuth: []
      - cookieAuth: []
      - knoxApiToken: []
      responses:
        '200':
          content:
            application/vnd.bihealth.varfish+json:
              schema:
                $ref: '#/components/schemas/SeqvarsQuerySettingsDetails'
          description: ''
    put:
      operationId: seqvars_api_querysettings_update
      description: ViewSet for the ``QuerySettings`` model.
      parameters:
      - in: path
        name: querysettings
        schema:
          type: string
          format: uuid
        required: true
      - in: path
        name: session
        schema:
          type: string
          pattern: ^[0-9a-f-]+$
        required: true
      tags:
      - seqvars
      requestBody:
        content:
          application/json:
            schema:
              $ref: '#/components/schemas/SeqvarsQuerySettingsDetails'
          application/x-www-form-urlencoded:
            schema:
              $ref: '#/components/schemas/SeqvarsQuerySettingsDetails'
          multipart/form-data:
            schema:
              $ref: '#/components/schemas/SeqvarsQuerySettingsDetails'
        required: true
      security:
      - basicAuth: []
      - cookieAuth: []
      - knoxApiToken: []
      responses:
        '200':
          content:
            application/vnd.bihealth.varfish+json:
              schema:
                $ref: '#/components/schemas/SeqvarsQuerySettingsDetails'
          description: ''
    patch:
      operationId: seqvars_api_querysettings_partial_update
      description: ViewSet for the ``QuerySettings`` model.
      parameters:
      - in: path
        name: querysettings
        schema:
          type: string
          format: uuid
        required: true
      - in: path
        name: session
        schema:
          type: string
          pattern: ^[0-9a-f-]+$
        required: true
      tags:
      - seqvars
      requestBody:
        content:
          application/json:
            schema:
              $ref: '#/components/schemas/PatchedSeqvarsQuerySettingsDetails'
          application/x-www-form-urlencoded:
            schema:
              $ref: '#/components/schemas/PatchedSeqvarsQuerySettingsDetails'
          multipart/form-data:
            schema:
              $ref: '#/components/schemas/PatchedSeqvarsQuerySettingsDetails'
      security:
      - basicAuth: []
      - cookieAuth: []
      - knoxApiToken: []
      responses:
        '200':
          content:
            application/vnd.bihealth.varfish+json:
              schema:
                $ref: '#/components/schemas/SeqvarsQuerySettingsDetails'
          description: ''
    delete:
      operationId: seqvars_api_querysettings_destroy
      description: ViewSet for the ``QuerySettings`` model.
      parameters:
      - in: path
        name: querysettings
        schema:
          type: string
          format: uuid
        required: true
      - in: path
        name: session
        schema:
          type: string
          pattern: ^[0-9a-f-]+$
        required: true
      tags:
      - seqvars
      security:
      - basicAuth: []
      - cookieAuth: []
      - knoxApiToken: []
      responses:
        '204':
          description: No response body
  /seqvars/api/resultrow/{resultset}/:
    get:
      operationId: seqvars_api_resultrow_list
      description: ViewSet for retrieving ``ResultRow`` records.
      parameters:
      - name: cursor
        required: false
        in: query
        description: The pagination cursor value.
        schema:
          type: string
      - name: page_size
        required: false
        in: query
        description: Number of results to return per page.
        schema:
          type: integer
      - in: path
        name: resultset
        schema:
          type: string
          pattern: ^[0-9a-f-]+$
        required: true
      tags:
      - seqvars
      security:
      - basicAuth: []
      - cookieAuth: []
      - knoxApiToken: []
      responses:
        '200':
          content:
            application/vnd.bihealth.varfish+json:
              schema:
                $ref: '#/components/schemas/PaginatedSeqvarsResultRowList'
          description: ''
  /seqvars/api/resultrow/{resultset}/{seqvarresultrow}/:
    get:
      operationId: seqvars_api_resultrow_retrieve
      description: ViewSet for retrieving ``ResultRow`` records.
      parameters:
      - in: path
        name: resultset
        schema:
          type: string
          pattern: ^[0-9a-f-]+$
        required: true
      - in: path
        name: seqvarresultrow
        schema:
          type: string
          format: uuid
        required: true
      tags:
      - seqvars
      security:
      - basicAuth: []
      - cookieAuth: []
      - knoxApiToken: []
      responses:
        '200':
          content:
            application/vnd.bihealth.varfish+json:
              schema:
                $ref: '#/components/schemas/SeqvarsResultRow'
          description: ''
  /seqvars/api/resultset/{query}/:
    get:
      operationId: seqvars_api_resultset_list
      description: ViewSet for retrieving ``ResultSet`` records.
      parameters:
      - name: cursor
        required: false
        in: query
        description: The pagination cursor value.
        schema:
          type: string
      - name: page_size
        required: false
        in: query
        description: Number of results to return per page.
        schema:
          type: integer
      - in: path
        name: query
        schema:
          type: string
          pattern: ^[0-9a-f-]+$
        required: true
      tags:
      - seqvars
      security:
      - basicAuth: []
      - cookieAuth: []
      - knoxApiToken: []
      responses:
        '200':
          content:
            application/vnd.bihealth.varfish+json:
              schema:
                $ref: '#/components/schemas/PaginatedSeqvarsResultSetList'
          description: ''
  /seqvars/api/resultset/{query}/{resultset}/:
    get:
      operationId: seqvars_api_resultset_retrieve
      description: ViewSet for retrieving ``ResultSet`` records.
      parameters:
      - in: path
        name: query
        schema:
          type: string
          pattern: ^[0-9a-f-]+$
        required: true
      - in: path
        name: resultset
        schema:
          type: string
          format: uuid
        required: true
      tags:
      - seqvars
      security:
      - basicAuth: []
      - cookieAuth: []
      - knoxApiToken: []
      responses:
        '200':
          content:
            application/vnd.bihealth.varfish+json:
              schema:
                $ref: '#/components/schemas/SeqvarsResultSet'
          description: ''
components:
  schemas:
    ActionEnum:
      enum:
      - create
      - update
      - delete
      type: string
      description: |-
        * `create` - create
        * `update` - update
        * `delete` - delete
    AnnotationReleaseInfo:
      type: object
      description: Base serializer for any SODAR model with a sodar_uuid field
      properties:
        genomebuild:
          type: string
          readOnly: true
        table:
          type: string
          readOnly: true
        timestamp:
          type: string
          format: date-time
          readOnly: true
        release:
          type: string
          readOnly: true
      required:
      - genomebuild
      - release
      - table
      - timestamp
    AppSetting:
      type: object
      description: |-
        Serializer for the AppSetting model. Should only be used for read and list
        views. The sodar_uuid is not provided, as interacting with database objects
        directly is not the intended way to set/get app settings.
      properties:
        app_name:
          type: string
          readOnly: true
        project:
          type: string
          format: uuid
          description: Project SODAR UUID
          readOnly: true
        user:
          allOf:
          - $ref: '#/components/schemas/SODARUser'
          readOnly: true
        name:
          type: string
          readOnly: true
          description: Name of the setting
        type:
          type: string
          readOnly: true
          description: Type of the setting
        value:
          type: string
          readOnly: true
          nullable: true
          description: Value of the setting
        user_modifiable:
          type: boolean
          readOnly: true
          description: Setting visibility in forms
      required:
      - app_name
      - name
      - project
      - type
      - user
      - user_modifiable
      - value
    BcftoolsStatsAfRecordList:
      type: array
      items:
        description: |-
          A Record from the ``AF`` (non-reference allele frequency) lines in ``bcftools stats``
          output.
        properties:
          af:
            title: Af
            type: number
          snps:
            title: Snps
            type: integer
          ts:
            title: Ts
            type: integer
          tv:
            title: Tv
            type: integer
          indels:
            title: Indels
            type: integer
          repeat_consistent:
            title: Repeat Consistent
            type: integer
          repeat_inconsistent:
            title: Repeat Inconsistent
            type: integer
          na:
            title: Na
            type: integer
        required:
        - af
        - snps
        - ts
        - tv
        - indels
        - repeat_consistent
        - repeat_inconsistent
        - na
        title: BcftoolsStatsAfRecord
        type: object
    BcftoolsStatsDpRecordList:
      type: array
      items:
        description: A Record from the ``DP`` (AF) lines in ``bcftools stats`` output.
        properties:
          bin:
            title: Bin
            type: integer
          gts:
            title: Gts
            type: integer
          gts_frac:
            title: Gts Frac
            type: number
          sites:
            title: Sites
            type: integer
          sites_frac:
            title: Sites Frac
            type: number
        required:
        - bin
        - gts
        - gts_frac
        - sites
        - sites_frac
        title: BcftoolsStatsDpRecord
        type: object
    BcftoolsStatsIddRecordList:
      type: array
      items:
        description: A Record from the ``IDD`` (indel distribution) lines in ``bcftools
          stats`` output.
        properties:
          length:
            title: Length
            type: integer
          sites:
            title: Sites
            type: integer
          gts:
            title: Gts
            type: integer
          mean_vaf:
            anyOf:
            - type: number
            - type: 'null'
            title: Mean Vaf
        required:
        - length
        - sites
        - gts
        - mean_vaf
        title: BcftoolsStatsIddRecord
        type: object
    BcftoolsStatsMetrics:
      type: object
      description: Base serializer for any SODAR model with a sodar_uuid field
      properties:
        sodar_uuid:
          type: string
          readOnly: true
        caseqc:
          type: string
          format: uuid
          readOnly: true
        sn:
          $ref: '#/components/schemas/BcftoolsStatsSnRecordList'
        tstv:
          $ref: '#/components/schemas/BcftoolsStatsTstvRecordList'
        sis:
          $ref: '#/components/schemas/BcftoolsStatsSisRecordList'
        af:
          $ref: '#/components/schemas/BcftoolsStatsAfRecordList'
        qual:
          $ref: '#/components/schemas/BcftoolsStatsQualRecordList'
        idd:
          $ref: '#/components/schemas/BcftoolsStatsIddRecordList'
        st:
          $ref: '#/components/schemas/BcftoolsStatsStRecordList'
        dp:
          $ref: '#/components/schemas/BcftoolsStatsDpRecordList'
        date_created:
          type: string
          format: date-time
          readOnly: true
        date_modified:
          type: string
          format: date-time
          readOnly: true
      required:
      - af
      - caseqc
      - date_created
      - date_modified
      - dp
      - idd
      - qual
      - sis
      - sn
      - sodar_uuid
      - st
      - tstv
    BcftoolsStatsQualRecordList:
      type: array
      items:
        description: A Record from the ``QUAL`` (quality) lines in ``bcftools stats``
          output.
        properties:
          qual:
            anyOf:
            - type: number
            - type: 'null'
            title: Qual
          snps:
            title: Snps
            type: integer
          ts:
            title: Ts
            type: integer
          tv:
            title: Tv
            type: integer
          indels:
            title: Indels
            type: integer
        required:
        - qual
        - snps
        - ts
        - tv
        - indels
        title: BcftoolsStatsQualRecord
        type: object
    BcftoolsStatsSisRecordList:
      type: array
      items:
        description: A Record from the ``SiS`` (singleton stats) lines in ``bcftools
          stats`` output.
        properties:
          total:
            title: Total
            type: integer
          snps:
            title: Snps
            type: integer
          ts:
            title: Ts
            type: integer
          tv:
            title: Tv
            type: integer
          indels:
            title: Indels
            type: integer
          repeat_consistent:
            title: Repeat Consistent
            type: integer
          repeat_inconsistent:
            title: Repeat Inconsistent
            type: integer
        required:
        - total
        - snps
        - ts
        - tv
        - indels
        - repeat_consistent
        - repeat_inconsistent
        title: BcftoolsStatsSisRecord
        type: object
    BcftoolsStatsSnRecordList:
      type: array
      items:
        description: A Record from the ``SN`` lines in ``bcftools stats`` output.
        properties:
          key:
            title: Key
            type: string
          value:
            anyOf:
            - type: integer
            - type: number
            - type: string
            - type: 'null'
            title: Value
        required:
        - key
        - value
        title: BcftoolsStatsSnRecord
        type: object
    BcftoolsStatsStRecordList:
      type: array
      items:
        description: A Record from the ``ST`` (substitution types) lines in ``bcftools
          stats`` output.
        properties:
          type:
            title: Type
            type: string
          count:
            title: Count
            type: integer
        required:
        - type
        - count
        title: BcftoolsStatsStRecord
        type: object
    BcftoolsStatsTstvRecordList:
      type: array
      items:
        description: A Record from the ``TSTV`` lines in ``bcftools stats`` output.
        properties:
          ts:
            title: Ts
            type: integer
          tv:
            title: Tv
            type: integer
          tstv:
            title: Tstv
            type: number
          ts_1st_alt:
            title: Ts 1St Alt
            type: integer
          tv_1st_alt:
            title: Tv 1St Alt
            type: integer
          tstv_1st_alt:
            title: Tstv 1St Alt
            type: number
        required:
        - ts
        - tv
        - tstv
        - ts_1st_alt
        - tv_1st_alt
        - tstv_1st_alt
        title: BcftoolsStatsTstvRecord
        type: object
    CaseAnalysis:
      type: object
      description: Serializer for ``CaseAnalysis``.
      properties:
        sodar_uuid:
          type: string
          format: uuid
          readOnly: true
        date_created:
          type: string
          format: date-time
          readOnly: true
        date_modified:
          type: string
          format: date-time
          readOnly: true
        case:
          type: string
          format: uuid
          description: Case SODAR UUID
          readOnly: true
      required:
      - case
      - date_created
      - date_modified
      - sodar_uuid
    CaseAnalysisSession:
      type: object
      description: Serializer for ``CaseAnalysisSession``.
      properties:
        sodar_uuid:
          type: string
          format: uuid
          readOnly: true
        date_created:
          type: string
          format: date-time
          readOnly: true
        date_modified:
          type: string
          format: date-time
          readOnly: true
        caseanalysis:
          type: string
          format: uuid
          readOnly: true
        case:
          type: string
          format: uuid
          description: Case SODAR UUID
          readOnly: true
        user:
          type: string
          format: uuid
          description: User SODAR UUID
          readOnly: true
      required:
      - case
      - caseanalysis
      - date_created
      - date_modified
      - sodar_uuid
      - user
    CaseComment:
      type: object
      description: Serializer for ``CaseComments``.
      properties:
        sodar_uuid:
          type: string
          readOnly: true
        date_created:
          type: string
          format: date-time
          readOnly: true
          description: DateTime of creation
        date_modified:
          type: string
          format: date-time
          readOnly: true
          description: DateTime of last modification
        case:
          type: string
          format: uuid
          description: Case SODAR UUID
          readOnly: true
        user:
          type: string
          description: Required. 150 characters or fewer. Letters, digits and @/./+/-/_
            only.
          readOnly: true
        comment:
          type: string
      required:
      - case
      - comment
      - date_created
      - date_modified
      - sodar_uuid
      - user
    CaseImportAction:
      type: object
      description: Serializer for the ``CaseImportAction`` model.
      properties:
        sodar_uuid:
          type: string
          readOnly: true
        project:
          type: string
          format: uuid
          description: Project SODAR UUID
          readOnly: true
        state:
          $ref: '#/components/schemas/CaseImportActionStateEnum'
        date_created:
          type: string
          format: date-time
          readOnly: true
        date_modified:
          type: string
          format: date-time
          readOnly: true
        action:
          $ref: '#/components/schemas/ActionEnum'
        payload: {}
        overwrite_terms:
          type: boolean
      required:
      - date_created
      - date_modified
      - payload
      - project
      - sodar_uuid
      - state
    CaseImportActionStateEnum:
      enum:
      - draft
      - submitted
      type: string
      description: |-
        * `draft` - draft
        * `submitted` - submitted
    CasePhenotypeTerms:
      type: object
      description: Base serializer for any SODAR model with a sodar_uuid field
      properties:
        sodar_uuid:
          type: string
          readOnly: true
        date_created:
          type: string
          format: date-time
          readOnly: true
          description: DateTime of creation
        date_modified:
          type: string
          format: date-time
          readOnly: true
          description: DateTime of last modification
        case:
          type: string
          format: uuid
          description: Case SODAR UUID
          readOnly: true
        individual:
          type: string
          description: Individual
          maxLength: 128
        terms: {}
      required:
      - case
      - date_created
      - date_modified
      - individual
      - sodar_uuid
      - terms
    CaseQc:
      type: object
      description: Base serializer for any SODAR model with a sodar_uuid field
      properties:
        sodar_uuid:
          type: string
          readOnly: true
        case:
          type: string
          format: uuid
          description: Case SODAR UUID
          readOnly: true
        dragen_cnvmetrics:
          type: array
          items:
            $ref: '#/components/schemas/DragenCnvMetrics'
          readOnly: true
        dragen_fragmentlengthhistograms:
          type: array
          items:
            $ref: '#/components/schemas/DragenFragmentLengthHistogram'
          readOnly: true
        dragen_mappingmetrics:
          type: array
          items:
            $ref: '#/components/schemas/DragenMappingMetrics'
          readOnly: true
        dragen_ploidyestimationmetrics:
          type: array
          items:
            $ref: '#/components/schemas/DragenPloidyEstimationMetrics'
          readOnly: true
        dragen_rohmetrics:
          type: array
          items:
            $ref: '#/components/schemas/DragenRohMetrics'
          readOnly: true
        dragen_vchethomratiometrics:
          type: array
          items:
            $ref: '#/components/schemas/DragenVcHethomRatioMetrics'
          readOnly: true
        dragen_vcmetrics:
          type: array
          items:
            $ref: '#/components/schemas/DragenVcMetrics'
          readOnly: true
        dragen_svmetrics:
          type: array
          items:
            $ref: '#/components/schemas/DragenSvMetrics'
          readOnly: true
        dragen_timemetrics:
          type: array
          items:
            $ref: '#/components/schemas/DragenTimeMetrics'
          readOnly: true
        dragen_trimmermetrics:
          type: array
          items:
            $ref: '#/components/schemas/DragenTrimmerMetrics'
          readOnly: true
        dragen_wgscoveragemetrics:
          type: array
          items:
            $ref: '#/components/schemas/DragenWgsCoverageMetrics'
          readOnly: true
        dragen_wgscontigmeancovmetrics:
          type: array
          items:
            $ref: '#/components/schemas/DragenWgsContigMeanCovMetrics'
          readOnly: true
        dragen_wgsoverallmeancov:
          type: array
          items:
            $ref: '#/components/schemas/DragenWgsOverallMeanCov'
          readOnly: true
        dragen_wgsfinehist:
          type: array
          items:
            $ref: '#/components/schemas/DragenWgsFineHist'
          readOnly: true
        dragen_wgshist:
          type: array
          items:
            $ref: '#/components/schemas/DragenWgsHist'
          readOnly: true
        dragen_regioncoveragemetrics:
          type: array
          items:
            $ref: '#/components/schemas/DragenRegionCoverageMetrics'
          readOnly: true
        dragen_regionfinehist:
          type: array
          items:
            $ref: '#/components/schemas/DragenRegionFineHist'
          readOnly: true
        dragen_regionhist:
          type: array
          items:
            $ref: '#/components/schemas/DragenRegionHist'
          readOnly: true
        dragen_regionoverallmeancov:
          type: array
          items:
            $ref: '#/components/schemas/DragenRegionOverallMeanCov'
          readOnly: true
        bcftools_statsmetrics:
          type: array
          items:
            $ref: '#/components/schemas/BcftoolsStatsMetrics'
          readOnly: true
        samtools_statsmainmetrics:
          type: array
          items:
            $ref: '#/components/schemas/SamtoolsStatsMainMetrics'
          readOnly: true
        samtools_statssupplementarymetrics:
          type: array
          items:
            $ref: '#/components/schemas/SamtoolsStatsSupplementaryMetrics'
          readOnly: true
        samtools_flagstatmetrics:
          type: array
          items:
            $ref: '#/components/schemas/SamtoolsFlagstatMetrics'
          readOnly: true
        samtools_idxstatsmetrics:
          type: array
          items:
            $ref: '#/components/schemas/SamtoolsIdxstatsMetrics'
          readOnly: true
        cramino_metrics:
          type: array
          items:
            $ref: '#/components/schemas/CraminoMetrics'
          readOnly: true
        ngsbits_mappingqcmetrics:
          type: array
          items:
            $ref: '#/components/schemas/NgsbitsMappingqcMetrics'
          readOnly: true
        date_created:
          type: string
          format: date-time
          readOnly: true
        date_modified:
          type: string
          format: date-time
          readOnly: true
        state:
          $ref: '#/components/schemas/CaseQcStateEnum'
      required:
      - bcftools_statsmetrics
      - case
      - cramino_metrics
      - date_created
      - date_modified
      - dragen_cnvmetrics
      - dragen_fragmentlengthhistograms
      - dragen_mappingmetrics
      - dragen_ploidyestimationmetrics
      - dragen_regioncoveragemetrics
      - dragen_regionfinehist
      - dragen_regionhist
      - dragen_regionoverallmeancov
      - dragen_rohmetrics
      - dragen_svmetrics
      - dragen_timemetrics
      - dragen_trimmermetrics
      - dragen_vchethomratiometrics
      - dragen_vcmetrics
      - dragen_wgscontigmeancovmetrics
      - dragen_wgscoveragemetrics
      - dragen_wgsfinehist
      - dragen_wgshist
      - dragen_wgsoverallmeancov
      - ngsbits_mappingqcmetrics
      - samtools_flagstatmetrics
      - samtools_idxstatsmetrics
      - samtools_statsmainmetrics
      - samtools_statssupplementarymetrics
      - sodar_uuid
    CaseQcStateEnum:
      enum:
      - DRAFT
      - ACTIVE
      type: string
      description: |-
        * `DRAFT` - DRAFT
        * `ACTIVE` - ACTIVE
    CaseSerializerNg:
      type: object
      description: |-
        Serializer for the ``Case`` model.

        In contrast to the old (legacy) ``CaseSerializer`` from ``variants.serializers.case``, this class does not
        perform serialization of nested attributes and thus does not trigger a large query cascade.
      properties:
        sodar_uuid:
          type: string
          readOnly: true
        project:
          type: string
          format: uuid
          description: Project SODAR UUID
          readOnly: true
        presetset:
          type: string
          format: uuid
          description: Cohort SODAR UUID
          readOnly: true
        sex_errors:
          type: object
          additionalProperties:
            type: array
            items:
              type: string
          readOnly: true
        smallvariantqueryresultset:
          type: object
          additionalProperties:
            oneOf:
            - type: integer
            - type: number
              format: double
            - type: string
            nullable: true
          readOnly: true
        svqueryresultset:
          type: object
          additionalProperties:
            oneOf:
            - type: integer
            - type: number
              format: double
            - type: string
            nullable: true
          readOnly: true
        caseqc:
          type: object
          additionalProperties:
            oneOf:
            - type: integer
            - type: number
              format: double
            - type: string
            nullable: true
          nullable: true
          description: |-
            Obtain the latest CaseQC for this in active state and serialize it.

            If there is no such record then return ``None``.
          readOnly: true
        release:
          type: string
          readOnly: true
          nullable: true
        name:
          type: string
          maxLength: 512
        index:
          type: string
          maxLength: 512
        pedigree: {}
        notes:
          type: string
          nullable: true
        status:
          $ref: '#/components/schemas/CaseStatusEnum'
        tags:
          type: array
          items:
            type: string
            maxLength: 32
          nullable: true
        date_created:
          type: string
          format: date-time
          readOnly: true
          description: DateTime of creation
        date_modified:
          type: string
          format: date-time
          readOnly: true
          description: DateTime of last modification
        case_version:
          type: integer
          maximum: 2147483647
          minimum: -2147483648
        state:
          readOnly: true
          nullable: true
          oneOf:
          - $ref: '#/components/schemas/CaseSerializerNgStateEnum'
          - $ref: '#/components/schemas/NullEnum'
        num_small_vars:
          type: integer
          readOnly: true
          nullable: true
          title: Small variants
          description: Number of small variants, empty if no small variants have been
            imported
        num_svs:
          type: integer
          readOnly: true
          nullable: true
          title: Structural variants
          description: Number of structural variants, empty if no structural variants
            have been imported
      required:
      - caseqc
      - date_created
      - date_modified
      - index
      - name
      - num_small_vars
      - num_svs
      - pedigree
      - presetset
      - project
      - release
      - sex_errors
      - smallvariantqueryresultset
      - sodar_uuid
      - state
      - svqueryresultset
    CaseSerializerNgStateEnum:
      enum:
      - importing
      - updating
      - active
      - deleting
      type: string
      description: |-
        * `importing` - importing
        * `updating` - updating
        * `active` - active
        * `deleting` - deleting
    CaseStatusEnum:
      enum:
      - initial
      - active
      - closed-unsolved
      - closed-uncertain
      - closed-solved
      type: string
      description: |-
        * `initial` - initial
        * `active` - active
        * `closed-unsolved` - closed as unsolved
        * `closed-uncertain` - closed as uncertain
        * `closed-solved` - closed as solved
    ClinvarGermlineAggregateDescriptionList:
      type: array
      items:
        type: string
        title: ClinvarGermlineAggregateDescription
        enum:
        - pathogenic
        - likely_pathogenic
        - uncertain_significance
        - likely_benign
        - benign
    CraminoChromNormalizedCountsRecordList:
      type: array
      items:
        description: Store one chrom/normalized read counts record from Cramino output.
        properties:
          chrom_name:
            title: Chrom Name
            type: string
          normalized_counts:
            title: Normalized Counts
            type: number
        required:
        - chrom_name
        - normalized_counts
        title: CraminoChromNormalizedCountsRecord
        type: object
    CraminoMetrics:
      type: object
      description: Base serializer for any SODAR model with a sodar_uuid field
      properties:
        sodar_uuid:
          type: string
          readOnly: true
        caseqc:
          type: string
          format: uuid
          readOnly: true
        summary:
          $ref: '#/components/schemas/CraminoSummaryRecordList'
        chrom_counts:
          $ref: '#/components/schemas/CraminoChromNormalizedCountsRecordList'
        date_created:
          type: string
          format: date-time
          readOnly: true
        date_modified:
          type: string
          format: date-time
          readOnly: true
        sample:
          type: string
          maxLength: 200
      required:
      - caseqc
      - chrom_counts
      - date_created
      - date_modified
      - sample
      - sodar_uuid
      - summary
    CraminoSummaryRecordList:
      type: array
      items:
        description: Store a summary record from the cramino output file.
        properties:
          key:
            title: Key
            type: string
          value:
            anyOf:
            - type: integer
            - type: number
            - type: string
            title: Value
        required:
        - key
        - value
        title: CraminoSummaryRecord
        type: object
    DataSourceInfo:
      description: Describes the version version of a given datasource.
      properties:
        name:
          title: Name
          type: string
        version:
          title: Version
          type: string
      required:
      - name
      - version
      title: DataSourceInfo
      type: object
    DetailedAlignmentCounts:
      description: Detailed alignment counts
      properties:
        primary:
          title: Primary
          type: integer
        secondary:
          title: Secondary
          type: integer
        supplementary:
          title: Supplementary
          type: integer
        duplicates:
          title: Duplicates
          type: integer
        mapped:
          title: Mapped
          type: integer
        properly_paired:
          title: Properly Paired
          type: integer
        with_itself_and_mate_mapped:
          title: With Itself And Mate Mapped
          type: integer
        singletons:
          title: Singletons
          type: integer
        with_mate_mapped_to_different_chr:
          title: With Mate Mapped To Different Chr
          type: integer
        with_mate_mapped_to_different_chr_mapq:
          title: With Mate Mapped To Different Chr Mapq
          type: integer
        mismatch_rate:
          title: Mismatch Rate
          type: number
        mapq:
          items:
            items:
              type: integer
            minItems: 2
            type: array
          title: Mapq
          type: array
      required:
      - primary
      - secondary
      - supplementary
      - duplicates
      - mapped
      - properly_paired
      - with_itself_and_mate_mapped
      - singletons
      - with_mate_mapped_to_different_chr
      - with_mate_mapped_to_different_chr_mapq
      - mismatch_rate
      - mapq
      title: DetailedAlignmentCounts
      type: object
    DragenCnvMetrics:
      type: object
      description: Base serializer for any SODAR model with a sodar_uuid field
      properties:
        sodar_uuid:
          type: string
          readOnly: true
        caseqc:
          type: string
          format: uuid
          readOnly: true
        metrics:
          $ref: '#/components/schemas/DragenStyleMetricList'
        date_created:
          type: string
          format: date-time
          readOnly: true
        date_modified:
          type: string
          format: date-time
          readOnly: true
      required:
      - caseqc
      - date_created
      - date_modified
      - metrics
      - sodar_uuid
    DragenFragmentLengthHistogram:
      type: object
      description: Base serializer for any SODAR model with a sodar_uuid field
      properties:
        sodar_uuid:
          type: string
          readOnly: true
        caseqc:
          type: string
          format: uuid
          readOnly: true
        date_created:
          type: string
          format: date-time
          readOnly: true
        date_modified:
          type: string
          format: date-time
          readOnly: true
        sample:
          type: string
          maxLength: 200
        keys:
          type: array
          items:
            type: integer
            maximum: 2147483647
            minimum: -2147483648
        values:
          type: array
          items:
            type: integer
            maximum: 2147483647
            minimum: -2147483648
      required:
      - caseqc
      - date_created
      - date_modified
      - keys
      - sample
      - sodar_uuid
      - values
    DragenMappingMetrics:
      type: object
      description: Base serializer for any SODAR model with a sodar_uuid field
      properties:
        sodar_uuid:
          type: string
          readOnly: true
        caseqc:
          type: string
          format: uuid
          readOnly: true
        metrics:
          $ref: '#/components/schemas/DragenStyleMetricList'
        date_created:
          type: string
          format: date-time
          readOnly: true
        date_modified:
          type: string
          format: date-time
          readOnly: true
        sample:
          type: string
          maxLength: 200
      required:
      - caseqc
      - date_created
      - date_modified
      - metrics
      - sample
      - sodar_uuid
    DragenPloidyEstimationMetrics:
      type: object
      description: Base serializer for any SODAR model with a sodar_uuid field
      properties:
        sodar_uuid:
          type: string
          readOnly: true
        caseqc:
          type: string
          format: uuid
          readOnly: true
        metrics:
          $ref: '#/components/schemas/DragenStyleMetricList'
        date_created:
          type: string
          format: date-time
          readOnly: true
        date_modified:
          type: string
          format: date-time
          readOnly: true
        sample:
          type: string
          maxLength: 200
      required:
      - caseqc
      - date_created
      - date_modified
      - metrics
      - sample
      - sodar_uuid
    DragenRegionCoverageMetrics:
      type: object
      description: Base serializer for any SODAR model with a sodar_uuid field
      properties:
        sodar_uuid:
          type: string
          readOnly: true
        caseqc:
          type: string
          format: uuid
          readOnly: true
        metrics:
          $ref: '#/components/schemas/DragenStyleMetricList'
        date_created:
          type: string
          format: date-time
          readOnly: true
        date_modified:
          type: string
          format: date-time
          readOnly: true
        sample:
          type: string
          maxLength: 200
        region_name:
          type: string
          maxLength: 200
      required:
      - caseqc
      - date_created
      - date_modified
      - metrics
      - region_name
      - sample
      - sodar_uuid
    DragenRegionFineHist:
      type: object
      description: Base serializer for any SODAR model with a sodar_uuid field
      properties:
        sodar_uuid:
          type: string
          readOnly: true
        caseqc:
          type: string
          format: uuid
          readOnly: true
        date_created:
          type: string
          format: date-time
          readOnly: true
        date_modified:
          type: string
          format: date-time
          readOnly: true
        sample:
          type: string
          maxLength: 200
        keys:
          type: array
          items:
            type: integer
            maximum: 2147483647
            minimum: -2147483648
        values:
          type: array
          items:
            type: integer
            maximum: 2147483647
            minimum: -2147483648
        region_name:
          type: string
          maxLength: 200
      required:
      - caseqc
      - date_created
      - date_modified
      - keys
      - region_name
      - sample
      - sodar_uuid
      - values
    DragenRegionHist:
      type: object
      description: Base serializer for any SODAR model with a sodar_uuid field
      properties:
        sodar_uuid:
          type: string
          readOnly: true
        caseqc:
          type: string
          format: uuid
          readOnly: true
        metrics:
          $ref: '#/components/schemas/DragenStyleMetricList'
        date_created:
          type: string
          format: date-time
          readOnly: true
        date_modified:
          type: string
          format: date-time
          readOnly: true
        sample:
          type: string
          maxLength: 200
        region_name:
          type: string
          maxLength: 200
      required:
      - caseqc
      - date_created
      - date_modified
      - metrics
      - region_name
      - sample
      - sodar_uuid
    DragenRegionOverallMeanCov:
      type: object
      description: Base serializer for any SODAR model with a sodar_uuid field
      properties:
        sodar_uuid:
          type: string
          readOnly: true
        caseqc:
          type: string
          format: uuid
          readOnly: true
        metrics:
          $ref: '#/components/schemas/DragenStyleMetricList'
        date_created:
          type: string
          format: date-time
          readOnly: true
        date_modified:
          type: string
          format: date-time
          readOnly: true
        sample:
          type: string
          maxLength: 200
        region_name:
          type: string
          maxLength: 200
      required:
      - caseqc
      - date_created
      - date_modified
      - metrics
      - region_name
      - sample
      - sodar_uuid
    DragenRohMetrics:
      type: object
      description: Base serializer for any SODAR model with a sodar_uuid field
      properties:
        sodar_uuid:
          type: string
          readOnly: true
        caseqc:
          type: string
          format: uuid
          readOnly: true
        metrics:
          $ref: '#/components/schemas/DragenStyleMetricList'
        date_created:
          type: string
          format: date-time
          readOnly: true
        date_modified:
          type: string
          format: date-time
          readOnly: true
        sample:
          type: string
          maxLength: 200
      required:
      - caseqc
      - date_created
      - date_modified
      - metrics
      - sample
      - sodar_uuid
    DragenStyleCoverageList:
      type: array
      items:
        description: Pydantic model for Dragen-style coverage metric entries
        properties:
          contig_name:
            title: Contig Name
            type: string
          contig_len:
            title: Contig Len
            type: integer
          cov:
            title: Cov
            type: number
        required:
        - contig_name
        - contig_len
        - cov
        title: DragenStyleCoverage
        type: object
    DragenStyleMetricList:
      type: array
      items:
        description: Pydantic model for Dragen-style quality control metric entries
        properties:
          section:
            anyOf:
            - type: string
            - type: 'null'
            title: Section
          entry:
            anyOf:
            - type: string
            - type: 'null'
            title: Entry
          name:
            anyOf:
            - type: string
            - type: 'null'
            title: Name
          value:
            anyOf:
            - type: integer
            - type: number
            - type: string
            - type: 'null'
            title: Value
          value_float:
            anyOf:
            - type: number
            - type: 'null'
            default: null
            title: Value Float
        required:
        - section
        - entry
        - name
        - value
        title: DragenStyleMetric
        type: object
    DragenSvMetrics:
      type: object
      description: Base serializer for any SODAR model with a sodar_uuid field
      properties:
        sodar_uuid:
          type: string
          readOnly: true
        caseqc:
          type: string
          format: uuid
          readOnly: true
        metrics:
          $ref: '#/components/schemas/DragenStyleMetricList'
        date_created:
          type: string
          format: date-time
          readOnly: true
        date_modified:
          type: string
          format: date-time
          readOnly: true
      required:
      - caseqc
      - date_created
      - date_modified
      - metrics
      - sodar_uuid
    DragenTimeMetrics:
      type: object
      description: Base serializer for any SODAR model with a sodar_uuid field
      properties:
        sodar_uuid:
          type: string
          readOnly: true
        caseqc:
          type: string
          format: uuid
          readOnly: true
        metrics:
          $ref: '#/components/schemas/DragenStyleMetricList'
        date_created:
          type: string
          format: date-time
          readOnly: true
        date_modified:
          type: string
          format: date-time
          readOnly: true
        sample:
          type: string
          maxLength: 200
      required:
      - caseqc
      - date_created
      - date_modified
      - metrics
      - sample
      - sodar_uuid
    DragenTrimmerMetrics:
      type: object
      description: Base serializer for any SODAR model with a sodar_uuid field
      properties:
        sodar_uuid:
          type: string
          readOnly: true
        caseqc:
          type: string
          format: uuid
          readOnly: true
        metrics:
          $ref: '#/components/schemas/DragenStyleMetricList'
        date_created:
          type: string
          format: date-time
          readOnly: true
        date_modified:
          type: string
          format: date-time
          readOnly: true
        sample:
          type: string
          maxLength: 200
      required:
      - caseqc
      - date_created
      - date_modified
      - metrics
      - sample
      - sodar_uuid
    DragenVcHethomRatioMetrics:
      type: object
      description: Base serializer for any SODAR model with a sodar_uuid field
      properties:
        sodar_uuid:
          type: string
          readOnly: true
        caseqc:
          type: string
          format: uuid
          readOnly: true
        metrics:
          $ref: '#/components/schemas/DragenStyleMetricList'
        date_created:
          type: string
          format: date-time
          readOnly: true
        date_modified:
          type: string
          format: date-time
          readOnly: true
      required:
      - caseqc
      - date_created
      - date_modified
      - metrics
      - sodar_uuid
    DragenVcMetrics:
      type: object
      description: Base serializer for any SODAR model with a sodar_uuid field
      properties:
        sodar_uuid:
          type: string
          readOnly: true
        caseqc:
          type: string
          format: uuid
          readOnly: true
        metrics:
          $ref: '#/components/schemas/DragenStyleMetricList'
        date_created:
          type: string
          format: date-time
          readOnly: true
        date_modified:
          type: string
          format: date-time
          readOnly: true
      required:
      - caseqc
      - date_created
      - date_modified
      - metrics
      - sodar_uuid
    DragenWgsContigMeanCovMetrics:
      type: object
      description: Base serializer for any SODAR model with a sodar_uuid field
      properties:
        sodar_uuid:
          type: string
          readOnly: true
        caseqc:
          type: string
          format: uuid
          readOnly: true
        metrics:
          $ref: '#/components/schemas/DragenStyleCoverageList'
        date_created:
          type: string
          format: date-time
          readOnly: true
        date_modified:
          type: string
          format: date-time
          readOnly: true
        sample:
          type: string
          maxLength: 200
      required:
      - caseqc
      - date_created
      - date_modified
      - metrics
      - sample
      - sodar_uuid
    DragenWgsCoverageMetrics:
      type: object
      description: Base serializer for any SODAR model with a sodar_uuid field
      properties:
        sodar_uuid:
          type: string
          readOnly: true
        caseqc:
          type: string
          format: uuid
          readOnly: true
        metrics:
          $ref: '#/components/schemas/DragenStyleMetricList'
        date_created:
          type: string
          format: date-time
          readOnly: true
        date_modified:
          type: string
          format: date-time
          readOnly: true
        sample:
          type: string
          maxLength: 200
      required:
      - caseqc
      - date_created
      - date_modified
      - metrics
      - sample
      - sodar_uuid
    DragenWgsFineHist:
      type: object
      description: Base serializer for any SODAR model with a sodar_uuid field
      properties:
        sodar_uuid:
          type: string
          readOnly: true
        caseqc:
          type: string
          format: uuid
          readOnly: true
        date_created:
          type: string
          format: date-time
          readOnly: true
        date_modified:
          type: string
          format: date-time
          readOnly: true
        sample:
          type: string
          maxLength: 200
        keys:
          type: array
          items:
            type: integer
            maximum: 2147483647
            minimum: -2147483648
        values:
          type: array
          items:
            type: integer
            maximum: 2147483647
            minimum: -2147483648
      required:
      - caseqc
      - date_created
      - date_modified
      - keys
      - sample
      - sodar_uuid
      - values
    DragenWgsHist:
      type: object
      description: Base serializer for any SODAR model with a sodar_uuid field
      properties:
        sodar_uuid:
          type: string
          readOnly: true
        caseqc:
          type: string
          format: uuid
          readOnly: true
        date_created:
          type: string
          format: date-time
          readOnly: true
        date_modified:
          type: string
          format: date-time
          readOnly: true
        sample:
          type: string
          maxLength: 200
        keys:
          type: array
          items:
            type: string
            maxLength: 200
        values:
          type: array
          items:
            type: number
            format: double
      required:
      - caseqc
      - date_created
      - date_modified
      - keys
      - sample
      - sodar_uuid
      - values
    DragenWgsOverallMeanCov:
      type: object
      description: Base serializer for any SODAR model with a sodar_uuid field
      properties:
        sodar_uuid:
          type: string
          readOnly: true
        caseqc:
          type: string
          format: uuid
          readOnly: true
        metrics:
          $ref: '#/components/schemas/DragenStyleMetricList'
        date_created:
          type: string
          format: date-time
          readOnly: true
        date_modified:
          type: string
          format: date-time
          readOnly: true
        sample:
          type: string
          maxLength: 200
      required:
      - caseqc
      - date_created
      - date_modified
      - metrics
      - sample
      - sodar_uuid
    EnrichmentKit:
      type: object
      description: Serializer for ``EnrichmentKit``.
      properties:
        sodar_uuid:
          type: string
          readOnly: true
        date_created:
          type: string
          format: date-time
          readOnly: true
          description: DateTime of creation
        date_modified:
          type: string
          format: date-time
          readOnly: true
          description: DateTime of last modification
        identifier:
          type: string
          description: Identifier of the enrichment kit, e.g., 'agilent-all-exon-v4'.
          pattern: ^[\w_-]+$
          maxLength: 128
        title:
          type: string
          description: Title of the enrichment kit
          maxLength: 128
        description:
          type: string
          nullable: true
          description: Optional description of the enrichment kit
      required:
      - date_created
      - date_modified
      - identifier
      - sodar_uuid
      - title
    ExtraAnnoFieldInfo:
      description: Description of an extra annotation field.
      properties:
        field:
          title: Field
          type: integer
        label:
          title: Label
          type: string
      required:
      - field
      - label
      title: ExtraAnnoFieldInfo
      type: object
    GeneList:
      type: array
      items:
        description: Representation of a gene to query for.
        properties:
          hgnc_id:
            title: Hgnc Id
            type: string
          symbol:
            title: Symbol
            type: string
          name:
            anyOf:
            - type: string
            - type: 'null'
            default: null
            title: Name
          entrez_id:
            anyOf:
            - type: integer
            - type: 'null'
            default: null
            title: Entrez Id
          ensembl_id:
            anyOf:
            - type: string
            - type: 'null'
            default: null
            title: Ensembl Id
        required:
        - hgnc_id
        - symbol
        title: Gene
        type: object
    GenePanel:
      type: object
      description: Serializer that serializes ``GenePanel``.
      properties:
        identifier:
          type: string
          readOnly: true
          description: Identifier of the gene panel, e.g., 'osteoporosis.basic' or
            'osteoporosis.extended'
        state:
          allOf:
          - $ref: '#/components/schemas/GenePanelStateEnum'
          readOnly: true
          description: |-
            State of teh gene panel version

            * `draft` - draft
            * `active` - active
            * `retired` - retired
        version_major:
          type: integer
          readOnly: true
          default: 1
          description: Major version of the gene panel (by identifier)
        version_minor:
          type: integer
          readOnly: true
          default: 1
          description: Minor version of the gene panel (by identifier)
        title:
          type: string
          readOnly: true
          description: Title of the gene panel, only used for informative purposes
        description:
          type: string
          readOnly: true
          nullable: true
          description: Description of the panel
      required:
      - description
      - identifier
      - state
      - title
      - version_major
      - version_minor
    GenePanelCategory:
      type: object
      description: Serializer that serializes ``GenePanelCategory``.
      properties:
        title:
          type: string
          readOnly: true
          description: Title of the category
        description:
          type: string
          readOnly: true
          nullable: true
          description: Optional description of the category
        genepanel_set:
          allOf:
          - $ref: '#/components/schemas/GenePanel'
          readOnly: true
      required:
      - description
      - genepanel_set
      - title
    GenePanelList:
      type: array
      items:
        description: Representation of a gene panel to use in the query.
        properties:
          source:
            $ref: '#/components/schemas/GenePanelSource'
          panel_id:
            title: Panel Id
            type: string
          name:
            title: Name
            type: string
          version:
            title: Version
            type: string
        required:
        - source
        - panel_id
        - name
        - version
        title: GenePanel
        type: object
    GenePanelSource:
      description: The source of a gene panel.
      enum:
      - panelapp
      - internal
      title: GenePanelSource
      type: string
    GenePanelStateEnum:
      enum:
      - draft
      - active
      - retired
      type: string
      description: |-
        * `draft` - draft
        * `active` - active
        * `retired` - retired
    GenomeRegionList:
      type: array
      items:
        description: Representation of a genomic region to query for.
        properties:
          chromosome:
            title: Chromosome
            type: string
          range:
            anyOf:
            - $ref: '#/components/schemas/OneBasedRange'
            - type: 'null'
            default: null
        required:
        - chromosome
        title: GenomeRegion
        type: object
    GenomeReleaseEnum:
      enum:
      - grch37
      - grch38
      type: string
      description: |-
        * `grch37` - GRCh37
        * `grch38` - GRCh38
    InsertSizeStats:
      description: Per-sample QC stats for insert sizes.
      properties:
        insert_size_mean:
          title: Insert Size Mean
          type: number
        insert_size_median:
          anyOf:
          - type: number
          - type: 'null'
          title: Insert Size Median
        insert_size_stddev:
          title: Insert Size Stddev
          type: number
        insert_size_histogram:
          items:
            items:
              type: integer
            minItems: 2
            type: array
          title: Insert Size Histogram
          type: array
      required:
      - insert_size_mean
      - insert_size_median
      - insert_size_stddev
      - insert_size_histogram
      title: InsertSizeStats
      type: object
    NgsbitsMappingqcMetrics:
      type: object
      description: Base serializer for any SODAR model with a sodar_uuid field
      properties:
        sodar_uuid:
          type: string
          readOnly: true
        caseqc:
          type: string
          format: uuid
          readOnly: true
        records:
          $ref: '#/components/schemas/NgsbitsMappingqcRecordList'
        date_created:
          type: string
          format: date-time
          readOnly: true
        date_modified:
          type: string
          format: date-time
          readOnly: true
        sample:
          type: string
          maxLength: 200
        region_name:
          type: string
          maxLength: 200
      required:
      - caseqc
      - date_created
      - date_modified
      - records
      - region_name
      - sample
      - sodar_uuid
    NgsbitsMappingqcRecordList:
      type: array
      items:
        description: One entry in the output of ngs-bits' MappingQC.
        properties:
          key:
            title: Key
            type: string
          value:
            anyOf:
            - type: integer
            - type: number
            - type: string
            - type: 'null'
            title: Value
        required:
        - key
        - value
        title: NgsbitsMappingqcRecord
        type: object
    NullEnum:
      enum:
      - null
    OneBasedRange:
      description: Representation of a 1-based range.
      properties:
        start:
          title: Start
          type: integer
        end:
          title: End
          type: integer
      required:
      - start
      - end
      title: OneBasedRange
      type: object
    PaginatedCaseAnalysisList:
      type: object
      properties:
        next:
          type: string
          nullable: true
        previous:
          type: string
          nullable: true
        results:
          type: array
          items:
            $ref: '#/components/schemas/CaseAnalysis'
    PaginatedCaseAnalysisSessionList:
      type: object
      properties:
        next:
          type: string
          nullable: true
        previous:
          type: string
          nullable: true
        results:
          type: array
          items:
            $ref: '#/components/schemas/CaseAnalysisSession'
    PaginatedCaseImportActionList:
      type: object
      properties:
        count:
          type: integer
          example: 123
        next:
          type: string
          nullable: true
          format: uri
          example: http://api.example.org/accounts/?page=4
        previous:
          type: string
          nullable: true
          format: uri
          example: http://api.example.org/accounts/?page=2
        results:
          type: array
          items:
            $ref: '#/components/schemas/CaseImportAction'
    PaginatedCaseSerializerNgList:
      type: object
      properties:
        count:
          type: integer
          example: 123
        next:
          type: string
          nullable: true
          format: uri
          example: http://api.example.org/accounts/?page=4
        previous:
          type: string
          nullable: true
          format: uri
          example: http://api.example.org/accounts/?page=2
        results:
          type: array
          items:
            $ref: '#/components/schemas/CaseSerializerNg'
    PaginatedSeqvarsPredefinedQueryList:
      type: object
      properties:
        next:
          type: string
          nullable: true
        previous:
          type: string
          nullable: true
        results:
          type: array
          items:
            $ref: '#/components/schemas/SeqvarsPredefinedQuery'
    PaginatedSeqvarsQueryExecutionList:
      type: object
      properties:
        next:
          type: string
          nullable: true
        previous:
          type: string
          nullable: true
        results:
          type: array
          items:
            $ref: '#/components/schemas/SeqvarsQueryExecution'
    PaginatedSeqvarsQueryList:
      type: object
      properties:
        next:
          type: string
          nullable: true
        previous:
          type: string
          nullable: true
        results:
          type: array
          items:
            $ref: '#/components/schemas/SeqvarsQuery'
    PaginatedSeqvarsQueryPresetsClinvarList:
      type: object
      properties:
        next:
          type: string
          nullable: true
        previous:
          type: string
          nullable: true
        results:
          type: array
          items:
            $ref: '#/components/schemas/SeqvarsQueryPresetsClinvar'
    PaginatedSeqvarsQueryPresetsColumnsList:
      type: object
      properties:
        next:
          type: string
          nullable: true
        previous:
          type: string
          nullable: true
        results:
          type: array
          items:
            $ref: '#/components/schemas/SeqvarsQueryPresetsColumns'
    PaginatedSeqvarsQueryPresetsConsequenceList:
      type: object
      properties:
        next:
          type: string
          nullable: true
        previous:
          type: string
          nullable: true
        results:
          type: array
          items:
            $ref: '#/components/schemas/SeqvarsQueryPresetsConsequence'
    PaginatedSeqvarsQueryPresetsFrequencyList:
      type: object
      properties:
        next:
          type: string
          nullable: true
        previous:
          type: string
          nullable: true
        results:
          type: array
          items:
            $ref: '#/components/schemas/SeqvarsQueryPresetsFrequency'
    PaginatedSeqvarsQueryPresetsLocusList:
      type: object
      properties:
        next:
          type: string
          nullable: true
        previous:
          type: string
          nullable: true
        results:
          type: array
          items:
            $ref: '#/components/schemas/SeqvarsQueryPresetsLocus'
    PaginatedSeqvarsQueryPresetsPhenotypePrioList:
      type: object
      properties:
        next:
          type: string
          nullable: true
        previous:
          type: string
          nullable: true
        results:
          type: array
          items:
            $ref: '#/components/schemas/SeqvarsQueryPresetsPhenotypePrio'
    PaginatedSeqvarsQueryPresetsQualityList:
      type: object
      properties:
        next:
          type: string
          nullable: true
        previous:
          type: string
          nullable: true
        results:
          type: array
          items:
            $ref: '#/components/schemas/SeqvarsQueryPresetsQuality'
    PaginatedSeqvarsQueryPresetsSetList:
      type: object
      properties:
        next:
          type: string
          nullable: true
        previous:
          type: string
          nullable: true
        results:
          type: array
          items:
            $ref: '#/components/schemas/SeqvarsQueryPresetsSet'
    PaginatedSeqvarsQueryPresetsSetVersionList:
      type: object
      properties:
        next:
          type: string
          nullable: true
        previous:
          type: string
          nullable: true
        results:
          type: array
          items:
            $ref: '#/components/schemas/SeqvarsQueryPresetsSetVersion'
    PaginatedSeqvarsQueryPresetsVariantPrioList:
      type: object
      properties:
        next:
          type: string
          nullable: true
        previous:
          type: string
          nullable: true
        results:
          type: array
          items:
            $ref: '#/components/schemas/SeqvarsQueryPresetsVariantPrio'
    PaginatedSeqvarsQuerySettingsList:
      type: object
      properties:
        next:
          type: string
          nullable: true
        previous:
          type: string
          nullable: true
        results:
          type: array
          items:
            $ref: '#/components/schemas/SeqvarsQuerySettings'
    PaginatedSeqvarsResultRowList:
      type: object
      properties:
        next:
          type: string
          nullable: true
        previous:
          type: string
          nullable: true
        results:
          type: array
          items:
            $ref: '#/components/schemas/SeqvarsResultRow'
    PaginatedSeqvarsResultSetList:
      type: object
      properties:
        next:
          type: string
          nullable: true
        previous:
          type: string
          nullable: true
        results:
          type: array
          items:
            $ref: '#/components/schemas/SeqvarsResultSet'
    PatchedCaseImportAction:
      type: object
      description: Serializer for the ``CaseImportAction`` model.
      properties:
        sodar_uuid:
          type: string
          readOnly: true
        project:
          type: string
          format: uuid
          description: Project SODAR UUID
          readOnly: true
        state:
          $ref: '#/components/schemas/CaseImportActionStateEnum'
        date_created:
          type: string
          format: date-time
          readOnly: true
        date_modified:
          type: string
          format: date-time
          readOnly: true
        action:
          $ref: '#/components/schemas/ActionEnum'
        payload: {}
        overwrite_terms:
          type: boolean
    PatchedCasePhenotypeTerms:
      type: object
      description: Base serializer for any SODAR model with a sodar_uuid field
      properties:
        sodar_uuid:
          type: string
          readOnly: true
        date_created:
          type: string
          format: date-time
          readOnly: true
          description: DateTime of creation
        date_modified:
          type: string
          format: date-time
          readOnly: true
          description: DateTime of last modification
        case:
          type: string
          format: uuid
          description: Case SODAR UUID
          readOnly: true
        individual:
          type: string
          description: Individual
          maxLength: 128
        terms: {}
    PatchedCaseSerializerNg:
      type: object
      description: |-
        Serializer for the ``Case`` model.

        In contrast to the old (legacy) ``CaseSerializer`` from ``variants.serializers.case``, this class does not
        perform serialization of nested attributes and thus does not trigger a large query cascade.
      properties:
        sodar_uuid:
          type: string
          readOnly: true
        project:
          type: string
          format: uuid
          description: Project SODAR UUID
          readOnly: true
        presetset:
          type: string
          format: uuid
          description: Cohort SODAR UUID
          readOnly: true
        sex_errors:
          type: object
          additionalProperties:
            type: array
            items:
              type: string
          readOnly: true
        smallvariantqueryresultset:
          type: object
          additionalProperties:
            oneOf:
            - type: integer
            - type: number
              format: double
            - type: string
            nullable: true
          readOnly: true
        svqueryresultset:
          type: object
          additionalProperties:
            oneOf:
            - type: integer
            - type: number
              format: double
            - type: string
            nullable: true
          readOnly: true
        caseqc:
          type: object
          additionalProperties:
            oneOf:
            - type: integer
            - type: number
              format: double
            - type: string
            nullable: true
          nullable: true
          description: |-
            Obtain the latest CaseQC for this in active state and serialize it.

            If there is no such record then return ``None``.
          readOnly: true
        release:
          type: string
          readOnly: true
          nullable: true
        name:
          type: string
          maxLength: 512
        index:
          type: string
          maxLength: 512
        pedigree: {}
        notes:
          type: string
          nullable: true
        status:
          $ref: '#/components/schemas/CaseStatusEnum'
        tags:
          type: array
          items:
            type: string
            maxLength: 32
          nullable: true
        date_created:
          type: string
          format: date-time
          readOnly: true
          description: DateTime of creation
        date_modified:
          type: string
          format: date-time
          readOnly: true
          description: DateTime of last modification
        case_version:
          type: integer
          maximum: 2147483647
          minimum: -2147483648
        state:
          readOnly: true
          nullable: true
          oneOf:
          - $ref: '#/components/schemas/CaseSerializerNgStateEnum'
          - $ref: '#/components/schemas/NullEnum'
        num_small_vars:
          type: integer
          readOnly: true
          nullable: true
          title: Small variants
          description: Number of small variants, empty if no small variants have been
            imported
        num_svs:
          type: integer
          readOnly: true
          nullable: true
          title: Structural variants
          description: Number of structural variants, empty if no structural variants
            have been imported
    PatchedEnrichmentKit:
      type: object
      description: Serializer for ``EnrichmentKit``.
      properties:
        sodar_uuid:
          type: string
          readOnly: true
        date_created:
          type: string
          format: date-time
          readOnly: true
          description: DateTime of creation
        date_modified:
          type: string
          format: date-time
          readOnly: true
          description: DateTime of last modification
        identifier:
          type: string
          description: Identifier of the enrichment kit, e.g., 'agilent-all-exon-v4'.
          pattern: ^[\w_-]+$
          maxLength: 128
        title:
          type: string
          description: Title of the enrichment kit
          maxLength: 128
        description:
          type: string
          nullable: true
          description: Optional description of the enrichment kit
    PatchedProject:
      type: object
      description: Serializer for the Project model
      properties:
        title:
          type: string
          description: Project title
          maxLength: 255
        type:
          allOf:
          - $ref: '#/components/schemas/TypeEnum'
          description: |-
            Type of project ("CATEGORY", "PROJECT")

            * `CATEGORY` - Category
            * `PROJECT` - Project
        parent:
          type: string
          format: uuid
          description: Project SODAR UUID
          nullable: true
        description:
          type: string
          nullable: true
          description: Short project description
          maxLength: 512
        readme:
          type: string
        public_guest_access:
          type: boolean
          description: Allow public guest access for the project, also including unauthenticated
            users if allowed on the site
        archive:
          type: boolean
          readOnly: true
        owner:
          type: string
          writeOnly: true
        roles:
          type: array
          items:
            $ref: '#/components/schemas/RoleAssignmentNestedList'
          readOnly: true
        sodar_uuid:
          type: string
          readOnly: true
    PatchedRoleAssignment:
      type: object
      description: Serializer for the RoleAssignment model
      properties:
        project:
          type: string
          format: uuid
          description: Project SODAR UUID
          readOnly: true
        role:
          type: string
          description: Name of role
        user:
          type: string
          format: uuid
          description: User SODAR UUID
        sodar_uuid:
          type: string
          readOnly: true
    PatchedSeqvarsPredefinedQuery:
      type: object
      description: Serializer for ``PredefinedQuery``.
      properties:
        sodar_uuid:
          type: string
          format: uuid
          readOnly: true
        date_created:
          type: string
          format: date-time
          readOnly: true
        date_modified:
          type: string
          format: date-time
          readOnly: true
        rank:
          type: integer
          default: 1
        label:
          type: string
          maxLength: 128
        description:
          type: string
          nullable: true
        presetssetversion:
          type: string
          format: uuid
          readOnly: true
        included_in_sop:
          type: boolean
          default: false
        genotype:
          oneOf:
          - description: Configuration for a single column in the result table.
            properties:
              choice:
                anyOf:
                - $ref: '#/components/schemas/SeqvarsGenotypePresetChoice'
                - type: 'null'
                default: null
            title: SeqvarsGenotypePresets
            type: object
          - type: 'null'
        quality:
          type: string
          format: uuid
          nullable: true
        frequency:
          type: string
          format: uuid
          nullable: true
        consequence:
          type: string
          format: uuid
          nullable: true
        locus:
          type: string
          format: uuid
          nullable: true
        phenotypeprio:
          type: string
          format: uuid
          nullable: true
        variantprio:
          type: string
          format: uuid
          nullable: true
        clinvar:
          type: string
          format: uuid
          nullable: true
        columns:
          type: string
          format: uuid
          nullable: true
    PatchedSeqvarsQueryDetails:
      type: object
      description: |-
        Serializer for ``Query`` (for ``*-detail``).

        For retrieve, update, or delete operations, we also render the nested query settings
        in detail.
      properties:
        sodar_uuid:
          type: string
          format: uuid
          readOnly: true
        date_created:
          type: string
          format: date-time
          readOnly: true
        date_modified:
          type: string
          format: date-time
          readOnly: true
        rank:
          type: integer
          default: 1
        label:
          type: string
          maxLength: 128
        session:
          type: string
          format: uuid
          readOnly: true
        settings:
          $ref: '#/components/schemas/SeqvarsQuerySettingsDetails'
        columnsconfig:
          $ref: '#/components/schemas/SeqvarsQueryColumnsConfig'
    PatchedSeqvarsQueryPresetsClinvar:
      type: object
      description: |-
        Serializer for ``QueryPresetsClinvar``.

        Not used directly but used as base class.
      properties:
        clinvar_presence_required:
          type: boolean
          default: false
        clinvar_germline_aggregate_description:
          $ref: '#/components/schemas/ClinvarGermlineAggregateDescriptionList'
        allow_conflicting_interpretations:
          type: boolean
          default: false
        sodar_uuid:
          type: string
          format: uuid
          readOnly: true
        date_created:
          type: string
          format: date-time
          readOnly: true
        date_modified:
          type: string
          format: date-time
          readOnly: true
        rank:
          type: integer
          default: 1
        label:
          type: string
          maxLength: 128
        description:
          type: string
          nullable: true
        presetssetversion:
          type: string
          format: uuid
          readOnly: true
    PatchedSeqvarsQueryPresetsColumns:
      type: object
      description: |-
        Serializer for ``QueryPresetsColumns``.

        Not used directly but used as base class.
      properties:
        column_settings:
          $ref: '#/components/schemas/SeqvarsColumnConfigList'
        sodar_uuid:
          type: string
          format: uuid
          readOnly: true
        date_created:
          type: string
          format: date-time
          readOnly: true
        date_modified:
          type: string
          format: date-time
          readOnly: true
        rank:
          type: integer
          default: 1
        label:
          type: string
          maxLength: 128
        description:
          type: string
          nullable: true
        presetssetversion:
          type: string
          format: uuid
          readOnly: true
    PatchedSeqvarsQueryPresetsConsequence:
      type: object
      description: |-
        Serializer for ``QueryPresetsConsequence``.

        Not used directly but used as base class.
      properties:
        variant_types:
          $ref: '#/components/schemas/SeqvarsVariantTypeChoiceList'
        transcript_types:
          $ref: '#/components/schemas/SeqvarsTranscriptTypeChoiceList'
        variant_consequences:
          $ref: '#/components/schemas/SeqvarsVariantConsequenceChoiceList'
        max_distance_to_exon:
          type: integer
          nullable: true
        sodar_uuid:
          type: string
          format: uuid
          readOnly: true
        date_created:
          type: string
          format: date-time
          readOnly: true
        date_modified:
          type: string
          format: date-time
          readOnly: true
        rank:
          type: integer
          default: 1
        label:
          type: string
          maxLength: 128
        description:
          type: string
          nullable: true
        presetssetversion:
          type: string
          format: uuid
          readOnly: true
    PatchedSeqvarsQueryPresetsFrequency:
      type: object
      description: |-
        Serializer for ``QueryPresetsFrequency``.

        Not used directly but used as base class.
      properties:
        gnomad_exomes:
          oneOf:
          - description: Settings for gnomAD nuclear frequency filtering.
            properties:
              enabled:
                default: false
                title: Enabled
                type: boolean
              homozygous:
                anyOf:
                - type: integer
                - type: 'null'
                default: null
                title: Homozygous
              heterozygous:
                anyOf:
                - type: integer
                - type: 'null'
                default: null
                title: Heterozygous
              hemizygous:
                anyOf:
                - type: integer
                - type: 'null'
                default: null
                title: Hemizygous
              frequency:
                anyOf:
                - type: number
                - type: 'null'
                default: null
                title: Frequency
            title: GnomadNuclearFrequencySettings
            type: object
          - type: 'null'
        gnomad_genomes:
          oneOf:
          - description: Settings for gnomAD nuclear frequency filtering.
            properties:
              enabled:
                default: false
                title: Enabled
                type: boolean
              homozygous:
                anyOf:
                - type: integer
                - type: 'null'
                default: null
                title: Homozygous
              heterozygous:
                anyOf:
                - type: integer
                - type: 'null'
                default: null
                title: Heterozygous
              hemizygous:
                anyOf:
                - type: integer
                - type: 'null'
                default: null
                title: Hemizygous
              frequency:
                anyOf:
                - type: number
                - type: 'null'
                default: null
                title: Frequency
            title: GnomadNuclearFrequencySettings
            type: object
          - type: 'null'
        gnomad_mitochondrial:
          oneOf:
          - description: Settings for gnomAD mitochondrial frequency filtering.
            properties:
              enabled:
                default: false
                title: Enabled
                type: boolean
              heteroplasmic:
                anyOf:
                - type: integer
                - type: 'null'
                default: null
                title: Heteroplasmic
              homoplasmic:
                anyOf:
                - type: integer
                - type: 'null'
                default: null
                title: Homoplasmic
              frequency:
                anyOf:
                - type: number
                - type: 'null'
                default: null
                title: Frequency
            title: GnomadMitochondrialFrequencySettings
            type: object
          - type: 'null'
        helixmtdb:
          oneOf:
          - description: Settings for HelixMtDb frequency filtering.
            properties:
              enabled:
                default: false
                title: Enabled
                type: boolean
              heteroplasmic:
                anyOf:
                - type: integer
                - type: 'null'
                default: null
                title: Heteroplasmic
              homoplasmic:
                anyOf:
                - type: integer
                - type: 'null'
                default: null
                title: Homoplasmic
              frequency:
                anyOf:
                - type: number
                - type: 'null'
                default: null
                title: Frequency
            title: HelixmtDbFrequencySettings
            type: object
          - type: 'null'
        inhouse:
          oneOf:
          - description: Settings for in-house frequency filtering.
            properties:
              enabled:
                default: false
                title: Enabled
                type: boolean
              heterozygous:
                anyOf:
                - type: integer
                - type: 'null'
                default: null
                title: Heterozygous
              homozygous:
                anyOf:
                - type: integer
                - type: 'null'
                default: null
                title: Homozygous
              hemizygous:
                anyOf:
                - type: integer
                - type: 'null'
                default: null
                title: Hemizygous
              carriers:
                anyOf:
                - type: integer
                - type: 'null'
                default: null
                title: Carriers
            title: InhouseFrequencySettings
            type: object
          - type: 'null'
        sodar_uuid:
          type: string
          format: uuid
          readOnly: true
        date_created:
          type: string
          format: date-time
          readOnly: true
        date_modified:
          type: string
          format: date-time
          readOnly: true
        rank:
          type: integer
          default: 1
        label:
          type: string
          maxLength: 128
        description:
          type: string
          nullable: true
        presetssetversion:
          type: string
          format: uuid
          readOnly: true
    PatchedSeqvarsQueryPresetsLocus:
      type: object
      description: |-
        Serializer for ``QueryPresetsLocus``.

        Not used directly but used as base class.
      properties:
        genes:
          $ref: '#/components/schemas/GeneList'
        gene_panels:
          $ref: '#/components/schemas/GenePanelList'
        genome_regions:
          $ref: '#/components/schemas/GenomeRegionList'
        sodar_uuid:
          type: string
          format: uuid
          readOnly: true
        date_created:
          type: string
          format: date-time
          readOnly: true
        date_modified:
          type: string
          format: date-time
          readOnly: true
        rank:
          type: integer
          default: 1
        label:
          type: string
          maxLength: 128
        description:
          type: string
          nullable: true
        presetssetversion:
          type: string
          format: uuid
          readOnly: true
    PatchedSeqvarsQueryPresetsPhenotypePrio:
      type: object
      description: |-
        Serializer for ``QueryPresetsPhenotypePrio``.

        Not used directly but used as base class.
      properties:
        phenotype_prio_enabled:
          type: boolean
          default: false
        phenotype_prio_algorithm:
          type: string
          nullable: true
          maxLength: 128
        terms:
          $ref: '#/components/schemas/TermPresenceList'
        sodar_uuid:
          type: string
          format: uuid
          readOnly: true
        date_created:
          type: string
          format: date-time
          readOnly: true
        date_modified:
          type: string
          format: date-time
          readOnly: true
        rank:
          type: integer
          default: 1
        label:
          type: string
          maxLength: 128
        description:
          type: string
          nullable: true
        presetssetversion:
          type: string
          format: uuid
          readOnly: true
    PatchedSeqvarsQueryPresetsQuality:
      type: object
      description: |-
        Serializer for ``QueryPresetsQuality``.

        Not used directly but used as base class.
      properties:
        sodar_uuid:
          type: string
          format: uuid
          readOnly: true
        date_created:
          type: string
          format: date-time
          readOnly: true
        date_modified:
          type: string
          format: date-time
          readOnly: true
        rank:
          type: integer
          default: 1
        label:
          type: string
          maxLength: 128
        description:
          type: string
          nullable: true
        presetssetversion:
          type: string
          format: uuid
          readOnly: true
        filter_active:
          type: boolean
          default: false
        min_dp_het:
          type: integer
          nullable: true
        min_dp_hom:
          type: integer
          nullable: true
        min_ab_het:
          type: number
          format: double
          nullable: true
        min_gq:
          type: integer
          nullable: true
        min_ad:
          type: integer
          nullable: true
        max_ad:
          type: integer
          nullable: true
    PatchedSeqvarsQueryPresetsSet:
      type: object
      description: Serializer for ``QueryPresetsSet``.
      properties:
        sodar_uuid:
          type: string
          format: uuid
          readOnly: true
        date_created:
          type: string
          format: date-time
          readOnly: true
        date_modified:
          type: string
          format: date-time
          readOnly: true
        rank:
          type: integer
          default: 1
        label:
          type: string
          maxLength: 128
        description:
          type: string
          nullable: true
        project:
          type: string
          format: uuid
          description: Project SODAR UUID
          readOnly: true
    PatchedSeqvarsQueryPresetsSetVersion:
      type: object
      description: Serializer for ``QueryPresetsSetVersion``.
      properties:
        sodar_uuid:
          type: string
          format: uuid
          readOnly: true
        date_created:
          type: string
          format: date-time
          readOnly: true
        date_modified:
          type: string
          format: date-time
          readOnly: true
        presetsset:
          type: string
          format: uuid
          readOnly: true
        version_major:
          type: integer
          default: 1
        version_minor:
          type: integer
          default: 0
        status:
          type: string
          default: draft
        signed_off_by:
          allOf:
          - $ref: '#/components/schemas/SODARUser'
          readOnly: true
    PatchedSeqvarsQueryPresetsVariantPrio:
      type: object
      description: |-
        Serializer for ``QueryPresetsVariantPrio``.

        Not used directly but used as base class.
      properties:
        variant_prio_enabled:
          type: boolean
          default: false
        services:
          $ref: '#/components/schemas/SeqvarsPrioServiceList'
        sodar_uuid:
          type: string
          format: uuid
          readOnly: true
        date_created:
          type: string
          format: date-time
          readOnly: true
        date_modified:
          type: string
          format: date-time
          readOnly: true
        rank:
          type: integer
          default: 1
        label:
          type: string
          maxLength: 128
        description:
          type: string
          nullable: true
        presetssetversion:
          type: string
          format: uuid
          readOnly: true
    PatchedSeqvarsQuerySettingsDetails:
      type: object
      description: |-
        Serializer for ``QuerySettings`` (for ``*-detail``).

        For retrieve, update, or delete operations, we also render the nested
        owned category settings.
      properties:
        sodar_uuid:
          type: string
          format: uuid
          readOnly: true
        date_created:
          type: string
          format: date-time
          readOnly: true
        date_modified:
          type: string
          format: date-time
          readOnly: true
        session:
          type: string
          format: uuid
          readOnly: true
        presetssetversion:
          type: string
          format: uuid
          readOnly: true
        predefinedquery:
          type: string
          format: uuid
          readOnly: true
        genotypepresets:
          oneOf:
          - description: Configuration for a single column in the result table.
            properties:
              choice:
                anyOf:
                - $ref: '#/components/schemas/SeqvarsGenotypePresetChoice'
                - type: 'null'
                default: null
            title: SeqvarsGenotypePresets
            type: object
          - type: 'null'
        qualitypresets:
          type: string
          format: uuid
          nullable: true
        consequencepresets:
          type: string
          format: uuid
          nullable: true
        locuspresets:
          type: string
          format: uuid
          nullable: true
        frequencypresets:
          type: string
          format: uuid
          nullable: true
        phenotypepriopresets:
          type: string
          format: uuid
          nullable: true
        variantpriopresets:
          type: string
          format: uuid
          nullable: true
        clinvarpresets:
          type: string
          format: uuid
          nullable: true
        genotype:
          $ref: '#/components/schemas/SeqvarsQuerySettingsGenotype'
        quality:
          $ref: '#/components/schemas/SeqvarsQuerySettingsQuality'
        consequence:
          $ref: '#/components/schemas/SeqvarsQuerySettingsConsequence'
        locus:
          $ref: '#/components/schemas/SeqvarsQuerySettingsLocus'
        frequency:
          $ref: '#/components/schemas/SeqvarsQuerySettingsFrequency'
        phenotypeprio:
          $ref: '#/components/schemas/SeqvarsQuerySettingsPhenotypePrio'
        variantprio:
          $ref: '#/components/schemas/SeqvarsQuerySettingsVariantPrio'
        clinvar:
          $ref: '#/components/schemas/SeqvarsQuerySettingsClinvar'
    PatchedTargetBedFile:
      type: object
      description: Serializer for ``TargetBedFile``.
      properties:
        sodar_uuid:
          type: string
          readOnly: true
        date_created:
          type: string
          format: date-time
          readOnly: true
          description: DateTime of creation
        date_modified:
          type: string
          format: date-time
          readOnly: true
          description: DateTime of last modification
        enrichmentkit:
          type: string
          format: uuid
          description: Record SODAR UUID
          readOnly: true
        file_uri:
          type: string
          description: The file's URI.
          maxLength: 512
        genome_release:
          allOf:
          - $ref: '#/components/schemas/GenomeReleaseEnum'
          default: grch37
          description: |-
            The file's reference genome.

            * `grch37` - GRCh37
            * `grch38` - GRCh38
<<<<<<< HEAD
    Project:
      type: object
      description: Serializer for the Project model
      properties:
        title:
          type: string
          description: Project title
          maxLength: 255
        type:
          allOf:
          - $ref: '#/components/schemas/TypeEnum'
          description: |-
            Type of project ("CATEGORY", "PROJECT")

            * `CATEGORY` - Category
            * `PROJECT` - Project
        parent:
          type: string
          format: uuid
          description: Project SODAR UUID
          nullable: true
        description:
          type: string
          nullable: true
          description: Short project description
          maxLength: 512
        readme:
          type: string
        public_guest_access:
          type: boolean
          description: Allow public guest access for the project, also including unauthenticated
            users if allowed on the site
        archive:
          type: boolean
          readOnly: true
        owner:
          type: string
          writeOnly: true
        roles:
          type: array
          items:
            $ref: '#/components/schemas/RoleAssignmentNestedList'
          readOnly: true
        sodar_uuid:
          type: string
          readOnly: true
      required:
      - archive
      - parent
      - roles
      - sodar_uuid
      - title
    ProjectInvite:
      type: object
      description: Serializer for the ProjectInvite model
      properties:
        email:
          type: string
          format: email
          description: Email address of the person to be invited
          maxLength: 254
        project:
          type: string
          format: uuid
          description: Project SODAR UUID
          readOnly: true
        role:
          type: string
          description: Name of role
        issuer:
          allOf:
          - $ref: '#/components/schemas/SODARUser'
          readOnly: true
        date_created:
          type: string
          format: date-time
          readOnly: true
          description: DateTime of invite creation
        date_expire:
          type: string
          format: date-time
          readOnly: true
          description: Expiration of invite as DateTime
        message:
          type: string
          description: Message to be included in the invite email (optional)
        sodar_uuid:
          type: string
          readOnly: true
      required:
      - date_created
      - date_expire
      - email
      - issuer
      - project
      - role
      - sodar_uuid
=======
    RecessiveModeEnum:
      enum:
      - disabled
      - comphet_recessive
      - homozygous_recessive
      - recessive
      type: string
      description: |-
        * `disabled` - disabled
        * `comphet_recessive` - comphet_recessive
        * `homozygous_recessive` - homozygous_recessive
        * `recessive` - recessive
>>>>>>> 71726395
    RegionCoverageStats:
      description: Per-region QC stats for alignment.
      properties:
        region_name:
          title: Region Name
          type: string
        mean_rd:
          title: Mean Rd
          type: number
        min_rd_fraction:
          items:
            items:
              anyOf:
              - type: integer
              - type: number
            minItems: 2
            type: array
          title: Min Rd Fraction
          type: array
      required:
      - region_name
      - mean_rd
      - min_rd_fraction
      title: RegionCoverageStats
      type: object
    RegionVariantStats:
      description: Per-region sequence variant statistics.
      properties:
        region_name:
          title: Region Name
          type: string
        snv_count:
          title: Snv Count
          type: integer
        indel_count:
          title: Indel Count
          type: integer
        multiallelic_count:
          title: Multiallelic Count
          type: integer
        transition_count:
          title: Transition Count
          type: integer
        transversion_count:
          title: Transversion Count
          type: integer
        tstv_ratio:
          title: Tstv Ratio
          type: number
      required:
      - region_name
      - snv_count
      - indel_count
      - multiallelic_count
      - transition_count
      - transversion_count
      - tstv_ratio
      title: RegionVariantStats
      type: object
    RoleAssignment:
      type: object
      description: Serializer for the RoleAssignment model
      properties:
        project:
          type: string
          format: uuid
          description: Project SODAR UUID
          readOnly: true
        role:
          type: string
          description: Name of role
        user:
          type: string
          format: uuid
          description: User SODAR UUID
        sodar_uuid:
          type: string
          readOnly: true
      required:
      - project
      - role
      - sodar_uuid
      - user
    RoleAssignmentNestedList:
      type: object
      description: Nested list serializer for the RoleAssignment model.
      properties:
        role:
          type: string
          description: Name of role
        user:
          allOf:
          - $ref: '#/components/schemas/SODARUser'
          readOnly: true
        sodar_uuid:
          type: string
          readOnly: true
      required:
      - role
      - sodar_uuid
      - user
    SODARUser:
      type: object
      description: Serializer for the user model used in SODAR Core based sites
      properties:
        username:
          type: string
          description: Required. 150 characters or fewer. Letters, digits and @/./+/-/_
            only.
          pattern: ^[\w.@+-]+$
          maxLength: 150
        name:
          type: string
          title: Name of User
          maxLength: 255
        email:
          type: string
          format: email
          title: Email address
          maxLength: 254
        is_superuser:
          type: boolean
          title: Superuser status
          description: Designates that this user has all permissions without explicitly
            assigning them.
        sodar_uuid:
          type: string
          readOnly: true
      required:
      - sodar_uuid
      - username
    SampleAlignmentStatsList:
      type: array
      items:
        description: Per-sample QC stats for alignment.
        properties:
          sample:
            title: Sample
            type: string
          detailed_counts:
            $ref: '#/components/schemas/DetailedAlignmentCounts'
          per_chromosome_counts:
            items:
              items:
                anyOf:
                - type: string
                - type: integer
              minItems: 2
              type: array
            title: Per Chromosome Counts
            type: array
          insert_size_stats:
            $ref: '#/components/schemas/InsertSizeStats'
          region_coverage_stats:
            items:
              $ref: '#/components/schemas/RegionCoverageStats'
            title: Region Coverage Stats
            type: array
        required:
        - sample
        - detailed_counts
        - per_chromosome_counts
        - insert_size_stats
        - region_coverage_stats
        title: SampleAlignmentStats
        type: object
    SampleReadStatsList:
      type: array
      items:
        description: Per-sample QC stats for reads.
        properties:
          sample:
            title: Sample
            type: string
          read_length_n50:
            title: Read Length N50
            type: integer
          read_length_histogram:
            items:
              items:
                type: integer
              minItems: 2
              type: array
            title: Read Length Histogram
            type: array
          total_reads:
            title: Total Reads
            type: integer
          total_yield:
            title: Total Yield
            type: integer
          fragment_first:
            anyOf:
            - type: integer
            - type: 'null'
            title: Fragment First
          fragment_last:
            anyOf:
            - type: integer
            - type: 'null'
            title: Fragment Last
        required:
        - sample
        - read_length_n50
        - read_length_histogram
        - total_reads
        - total_yield
        - fragment_first
        - fragment_last
        title: SampleReadStats
        type: object
    SampleSeqvarStatsList:
      type: array
      items:
        description: Per-sample QC stats for sequence variants.
        properties:
          sample:
            title: Sample
            type: string
          genome_wide:
            $ref: '#/components/schemas/RegionVariantStats'
          per_region:
            items:
              $ref: '#/components/schemas/RegionVariantStats'
            title: Per Region
            type: array
        required:
        - sample
        - genome_wide
        - per_region
        title: SampleSeqvarStats
        type: object
    SampleStrucvarStatsList:
      type: array
      items:
        description: Per-sample QC stats for structural variants.
        properties:
          sample:
            title: Sample
            type: string
          deletion_count:
            title: Deletion Count
            type: integer
          duplication_count:
            title: Duplication Count
            type: integer
          insertion_count:
            title: Insertion Count
            type: integer
          inversion_count:
            title: Inversion Count
            type: integer
          breakend_count:
            title: Breakend Count
            type: integer
        required:
        - sample
        - deletion_count
        - duplication_count
        - insertion_count
        - inversion_count
        - breakend_count
        title: SampleStrucvarStats
        type: object
    SamtoolsFlagstatMetrics:
      type: object
      description: Base serializer for any SODAR model with a sodar_uuid field
      properties:
        sodar_uuid:
          type: string
          readOnly: true
        caseqc:
          type: string
          format: uuid
          readOnly: true
        qc_pass:
          description: A record for the ``flagstat`` lines in ``samtools stats`` output.
          properties:
            total:
              default: 0
              title: Total
              type: integer
            primary:
              default: 0
              title: Primary
              type: integer
            secondary:
              default: 0
              title: Secondary
              type: integer
            supplementary:
              default: 0
              title: Supplementary
              type: integer
            duplicates:
              default: 0
              title: Duplicates
              type: integer
            duplicates_primary:
              default: 0
              title: Duplicates Primary
              type: integer
            mapped:
              default: 0
              title: Mapped
              type: integer
            mapped_primary:
              default: 0
              title: Mapped Primary
              type: integer
            paired:
              default: 0
              title: Paired
              type: integer
            fragment_first:
              default: 0
              title: Fragment First
              type: integer
            fragment_last:
              default: 0
              title: Fragment Last
              type: integer
            properly_paired:
              default: 0
              title: Properly Paired
              type: integer
            with_itself_and_mate_mapped:
              default: 0
              title: With Itself And Mate Mapped
              type: integer
            singletons:
              default: 0
              title: Singletons
              type: integer
            with_mate_mapped_to_different_chr:
              default: 0
              title: With Mate Mapped To Different Chr
              type: integer
            with_mate_mapped_to_different_chr_mapq5:
              default: 0
              title: With Mate Mapped To Different Chr Mapq5
              type: integer
          title: SamtoolsFlagstatRecord
          type: object
        qc_fail:
          description: A record for the ``flagstat`` lines in ``samtools stats`` output.
          properties:
            total:
              default: 0
              title: Total
              type: integer
            primary:
              default: 0
              title: Primary
              type: integer
            secondary:
              default: 0
              title: Secondary
              type: integer
            supplementary:
              default: 0
              title: Supplementary
              type: integer
            duplicates:
              default: 0
              title: Duplicates
              type: integer
            duplicates_primary:
              default: 0
              title: Duplicates Primary
              type: integer
            mapped:
              default: 0
              title: Mapped
              type: integer
            mapped_primary:
              default: 0
              title: Mapped Primary
              type: integer
            paired:
              default: 0
              title: Paired
              type: integer
            fragment_first:
              default: 0
              title: Fragment First
              type: integer
            fragment_last:
              default: 0
              title: Fragment Last
              type: integer
            properly_paired:
              default: 0
              title: Properly Paired
              type: integer
            with_itself_and_mate_mapped:
              default: 0
              title: With Itself And Mate Mapped
              type: integer
            singletons:
              default: 0
              title: Singletons
              type: integer
            with_mate_mapped_to_different_chr:
              default: 0
              title: With Mate Mapped To Different Chr
              type: integer
            with_mate_mapped_to_different_chr_mapq5:
              default: 0
              title: With Mate Mapped To Different Chr Mapq5
              type: integer
          title: SamtoolsFlagstatRecord
          type: object
        date_created:
          type: string
          format: date-time
          readOnly: true
        date_modified:
          type: string
          format: date-time
          readOnly: true
        sample:
          type: string
          maxLength: 200
      required:
      - caseqc
      - date_created
      - date_modified
      - qc_fail
      - qc_pass
      - sample
      - sodar_uuid
    SamtoolsIdxstatsMetrics:
      type: object
      description: Base serializer for any SODAR model with a sodar_uuid field
      properties:
        sodar_uuid:
          type: string
          readOnly: true
        caseqc:
          type: string
          format: uuid
          readOnly: true
        records:
          $ref: '#/components/schemas/SamtoolsIdxstatsRecordList'
        date_created:
          type: string
          format: date-time
          readOnly: true
        date_modified:
          type: string
          format: date-time
          readOnly: true
        sample:
          type: string
          maxLength: 200
      required:
      - caseqc
      - date_created
      - date_modified
      - records
      - sample
      - sodar_uuid
    SamtoolsIdxstatsRecordList:
      type: array
      items:
        description: A record for the lines in ``samtools idxstats`` output.
        properties:
          contig_name:
            title: Contig Name
            type: string
          contig_len:
            title: Contig Len
            type: integer
          mapped:
            title: Mapped
            type: integer
          unmapped:
            title: Unmapped
            type: integer
        required:
        - contig_name
        - contig_len
        - mapped
        - unmapped
        title: SamtoolsIdxstatsRecord
        type: object
    SamtoolsStatsBasePercentagesRecordList:
      type: array
      items:
        description: |-
          A Record from the ``GCC``, ``GCT``, ``FBC``, and ``LBC`` lines in ``samtools stats``
          output.
        properties:
          cycle:
            title: Cycle
            type: integer
          percentages:
            items:
              type: number
            title: Percentages
            type: array
        required:
        - cycle
        - percentages
        title: SamtoolsStatsBasePercentagesRecord
        type: object
    SamtoolsStatsChkRecordList:
      type: array
      items:
        description: A Record from the ``CHK`` lines in ``samtools stats`` output.
        properties:
          read_names_crc32:
            title: Read Names Crc32
            type: string
          sequences_crc32:
            title: Sequences Crc32
            type: string
          qualities_crc32:
            title: Qualities Crc32
            type: string
        required:
        - read_names_crc32
        - sequences_crc32
        - qualities_crc32
        title: SamtoolsStatsChkRecord
        type: object
    SamtoolsStatsFqRecordList:
      type: array
      items:
        description: A Record from the ``FFQ`` and ``LFQ`` lines in ``samtools stats``
          output.
        properties:
          cycle:
            title: Cycle
            type: integer
          counts:
            items:
              type: integer
            title: Counts
            type: array
        required:
        - cycle
        - counts
        title: SamtoolsStatsFqRecord
        type: object
    SamtoolsStatsGcRecordList:
      type: array
      items:
        description: A Record from the ``GCF`` and ``GCL`` lines in ``samtools stats``
          output.
        properties:
          gc_content:
            title: Gc Content
            type: number
          count:
            title: Count
            type: integer
        required:
        - gc_content
        - count
        title: SamtoolsStatsGcRecord
        type: object
    SamtoolsStatsGcdRecordList:
      type: array
      items:
        description: A record for the ``GCD`` lines in ``samtools stats`` output.
        properties:
          gc_content:
            title: Gc Content
            type: number
          unique_seq_percentiles:
            title: Unique Seq Percentiles
            type: number
          dp_percentile_10:
            title: Dp Percentile 10
            type: number
          dp_percentile_25:
            title: Dp Percentile 25
            type: number
          dp_percentile_50:
            title: Dp Percentile 50
            type: number
          dp_percentile_75:
            title: Dp Percentile 75
            type: number
          dp_percentile_90:
            title: Dp Percentile 90
            type: number
        required:
        - gc_content
        - unique_seq_percentiles
        - dp_percentile_10
        - dp_percentile_25
        - dp_percentile_50
        - dp_percentile_75
        - dp_percentile_90
        title: SamtoolsStatsGcdRecord
        type: object
    SamtoolsStatsHistoRecordList:
      type: array
      items:
        description: |-
          A record for a value/count pair.

          Used for ``MAPQ``, ``ID``, ``COV``
        properties:
          value:
            title: Value
            type: integer
          count:
            title: Count
            type: integer
        required:
        - value
        - count
        title: SamtoolsStatsHistoRecord
        type: object
    SamtoolsStatsIcRecordList:
      type: array
      items:
        description: A record for the ``IC`` lines in ``samtools stats`` output.
        properties:
          cycle:
            title: Cycle
            type: integer
          ins_fwd:
            title: Ins Fwd
            type: integer
          dels_fwd:
            title: Dels Fwd
            type: integer
          ins_rev:
            title: Ins Rev
            type: integer
          dels_rev:
            title: Dels Rev
            type: integer
        required:
        - cycle
        - ins_fwd
        - dels_fwd
        - ins_rev
        - dels_rev
        title: SamtoolsStatsIcRecord
        type: object
    SamtoolsStatsIdRecordList:
      type: array
      items:
        description: A record for the ``ID`` lines in ``samtools stats`` output.
        properties:
          length:
            title: Length
            type: integer
          ins:
            title: Ins
            type: integer
          dels:
            title: Dels
            type: integer
        required:
        - length
        - ins
        - dels
        title: SamtoolsStatsIdRecord
        type: object
    SamtoolsStatsIsRecordList:
      type: array
      items:
        description: Records for the ``IS`` records.
        properties:
          insert_size:
            title: Insert Size
            type: integer
          pairs_total:
            title: Pairs Total
            type: integer
          pairs_inward:
            title: Pairs Inward
            type: integer
          pairs_outward:
            title: Pairs Outward
            type: integer
          pairs_other:
            title: Pairs Other
            type: integer
        required:
        - insert_size
        - pairs_total
        - pairs_inward
        - pairs_outward
        - pairs_other
        title: SamtoolsStatsIsRecord
        type: object
    SamtoolsStatsMainMetrics:
      type: object
      description: Base serializer for any SODAR model with a sodar_uuid field
      properties:
        sodar_uuid:
          type: string
          readOnly: true
        caseqc:
          type: string
          format: uuid
          readOnly: true
        sn:
          $ref: '#/components/schemas/SamtoolsStatsSnRecordList'
        chk:
          $ref: '#/components/schemas/SamtoolsStatsChkRecordList'
        isize:
          $ref: '#/components/schemas/SamtoolsStatsIsRecordList'
        cov:
          $ref: '#/components/schemas/SamtoolsStatsHistoRecordList'
        gcd:
          $ref: '#/components/schemas/SamtoolsStatsGcdRecordList'
        frl:
          $ref: '#/components/schemas/SamtoolsStatsHistoRecordList'
        lrl:
          $ref: '#/components/schemas/SamtoolsStatsHistoRecordList'
        idd:
          $ref: '#/components/schemas/SamtoolsStatsIdRecordList'
        ffq:
          $ref: '#/components/schemas/SamtoolsStatsFqRecordList'
        lfq:
          $ref: '#/components/schemas/SamtoolsStatsFqRecordList'
        fbc:
          $ref: '#/components/schemas/SamtoolsStatsBasePercentagesRecordList'
        lbc:
          $ref: '#/components/schemas/SamtoolsStatsBasePercentagesRecordList'
        date_created:
          type: string
          format: date-time
          readOnly: true
        date_modified:
          type: string
          format: date-time
          readOnly: true
        sample:
          type: string
          maxLength: 200
      required:
      - caseqc
      - chk
      - cov
      - date_created
      - date_modified
      - fbc
      - ffq
      - frl
      - gcd
      - idd
      - isize
      - lbc
      - lfq
      - lrl
      - sample
      - sn
      - sodar_uuid
    SamtoolsStatsSnRecordList:
      type: array
      items:
        description: A Record from the ``SN`` lines in ``samtools stats`` output.
        properties:
          key:
            title: Key
            type: string
          value:
            anyOf:
            - type: integer
            - type: number
            - type: string
            - type: 'null'
            title: Value
        required:
        - key
        - value
        title: SamtoolsStatsSnRecord
        type: object
    SamtoolsStatsSupplementaryMetrics:
      type: object
      description: Base serializer for any SODAR model with a sodar_uuid field
      properties:
        sodar_uuid:
          type: string
          readOnly: true
        caseqc:
          type: string
          format: uuid
          readOnly: true
        gcf:
          $ref: '#/components/schemas/SamtoolsStatsGcRecordList'
        gcl:
          $ref: '#/components/schemas/SamtoolsStatsGcRecordList'
        gcc:
          $ref: '#/components/schemas/SamtoolsStatsBasePercentagesRecordList'
        gct:
          $ref: '#/components/schemas/SamtoolsStatsBasePercentagesRecordList'
        rl:
          $ref: '#/components/schemas/SamtoolsStatsHistoRecordList'
        mapq:
          $ref: '#/components/schemas/SamtoolsStatsHistoRecordList'
        ic:
          $ref: '#/components/schemas/SamtoolsStatsIcRecordList'
        date_created:
          type: string
          format: date-time
          readOnly: true
        date_modified:
          type: string
          format: date-time
          readOnly: true
        sample:
          type: string
          maxLength: 200
      required:
      - caseqc
      - date_created
      - date_modified
      - gcc
      - gcf
      - gcl
      - gct
      - ic
      - mapq
      - rl
      - sample
      - sodar_uuid
    SeqvarsColumnConfigList:
      type: array
      items:
        description: Configuration for a single column in the result table.
        properties:
          name:
            title: Name
            type: string
          label:
            title: Label
            type: string
          description:
            anyOf:
            - type: string
            - type: 'null'
            default: null
            title: Description
          width:
            title: Width
            type: integer
          visible:
            title: Visible
            type: boolean
        required:
        - name
        - label
        - width
        - visible
        title: SeqvarsColumnConfig
        type: object
    SeqvarsGenotypeChoice:
      description: Store genotype choice of a ``SampleGenotype``.
      enum:
      - any
      - ref
      - het
      - hom
      - non_hom
      - variant
      - recessive_index
      - recessive_parent
      title: SeqvarsGenotypeChoice
      type: string
    SeqvarsGenotypePresetChoice:
      description: Presets value for the chosen genotype.
      enum:
      - any
      - de_novo
      - dominant
      - homozygous_recessive
      - compound_heterozygous_recessive
      - recessive
      - x_recessive
      - affected_carriers
      title: SeqvarsGenotypePresetChoice
      type: string
    SeqvarsPredefinedQuery:
      type: object
      description: Serializer for ``PredefinedQuery``.
      properties:
        sodar_uuid:
          type: string
          format: uuid
          readOnly: true
        date_created:
          type: string
          format: date-time
          readOnly: true
        date_modified:
          type: string
          format: date-time
          readOnly: true
        rank:
          type: integer
          default: 1
        label:
          type: string
          maxLength: 128
        description:
          type: string
          nullable: true
        presetssetversion:
          type: string
          format: uuid
          readOnly: true
        included_in_sop:
          type: boolean
          default: false
        genotype:
          oneOf:
          - description: Configuration for a single column in the result table.
            properties:
              choice:
                anyOf:
                - $ref: '#/components/schemas/SeqvarsGenotypePresetChoice'
                - type: 'null'
                default: null
            title: SeqvarsGenotypePresets
            type: object
          - type: 'null'
        quality:
          type: string
          format: uuid
          nullable: true
        frequency:
          type: string
          format: uuid
          nullable: true
        consequence:
          type: string
          format: uuid
          nullable: true
        locus:
          type: string
          format: uuid
          nullable: true
        phenotypeprio:
          type: string
          format: uuid
          nullable: true
        variantprio:
          type: string
          format: uuid
          nullable: true
        clinvar:
          type: string
          format: uuid
          nullable: true
        columns:
          type: string
          format: uuid
          nullable: true
      required:
      - date_created
      - date_modified
      - label
      - presetssetversion
      - sodar_uuid
    SeqvarsPrioServiceList:
      type: array
      items:
        description: Representation of a variant pathogenicity service.
        properties:
          name:
            title: Name
            type: string
          version:
            title: Version
            type: string
        required:
        - name
        - version
        title: SeqvarsPrioService
        type: object
    SeqvarsQuery:
      type: object
      description: Serializer for ``Query``.
      properties:
        sodar_uuid:
          type: string
          format: uuid
          readOnly: true
        date_created:
          type: string
          format: date-time
          readOnly: true
        date_modified:
          type: string
          format: date-time
          readOnly: true
        rank:
          type: integer
          default: 1
        label:
          type: string
          maxLength: 128
        session:
          type: string
          format: uuid
          readOnly: true
        settings:
          type: string
          format: uuid
          readOnly: true
        columnsconfig:
          type: string
          format: uuid
          readOnly: true
      required:
      - columnsconfig
      - date_created
      - date_modified
      - label
      - session
      - settings
      - sodar_uuid
    SeqvarsQueryColumnsConfig:
      type: object
      description: Serializer for ``QueryColumnsConfig``.
      properties:
        sodar_uuid:
          type: string
          format: uuid
          readOnly: true
        date_created:
          type: string
          format: date-time
          readOnly: true
        date_modified:
          type: string
          format: date-time
          readOnly: true
        column_settings:
          $ref: '#/components/schemas/SeqvarsColumnConfigList'
      required:
      - date_created
      - date_modified
      - sodar_uuid
    SeqvarsQueryDetails:
      type: object
      description: |-
        Serializer for ``Query`` (for ``*-detail``).

        For retrieve, update, or delete operations, we also render the nested query settings
        in detail.
      properties:
        sodar_uuid:
          type: string
          format: uuid
          readOnly: true
        date_created:
          type: string
          format: date-time
          readOnly: true
        date_modified:
          type: string
          format: date-time
          readOnly: true
        rank:
          type: integer
          default: 1
        label:
          type: string
          maxLength: 128
        session:
          type: string
          format: uuid
          readOnly: true
        settings:
          $ref: '#/components/schemas/SeqvarsQuerySettingsDetails'
        columnsconfig:
          $ref: '#/components/schemas/SeqvarsQueryColumnsConfig'
      required:
      - columnsconfig
      - date_created
      - date_modified
      - label
      - session
      - settings
      - sodar_uuid
    SeqvarsQueryExecution:
      type: object
      description: Serializer for ``QueryExecution``.
      properties:
        sodar_uuid:
          type: string
          format: uuid
          readOnly: true
        date_created:
          type: string
          format: date-time
          readOnly: true
        date_modified:
          type: string
          format: date-time
          readOnly: true
        state:
          allOf:
          - $ref: '#/components/schemas/SeqvarsQueryExecutionStateEnum'
          readOnly: true
        complete_percent:
          type: integer
          readOnly: true
          nullable: true
        start_time:
          type: string
          format: date-time
          readOnly: true
          nullable: true
        end_time:
          type: string
          format: date-time
          readOnly: true
          nullable: true
        elapsed_seconds:
          type: number
          format: double
          readOnly: true
          nullable: true
        query:
          type: string
          format: uuid
          readOnly: true
        querysettings:
          type: string
          format: uuid
          readOnly: true
      required:
      - complete_percent
      - date_created
      - date_modified
      - elapsed_seconds
      - end_time
      - query
      - querysettings
      - sodar_uuid
      - start_time
      - state
    SeqvarsQueryExecutionDetails:
      type: object
      description: Serializer for ``QueryExecution``.
      properties:
        sodar_uuid:
          type: string
          format: uuid
          readOnly: true
        date_created:
          type: string
          format: date-time
          readOnly: true
        date_modified:
          type: string
          format: date-time
          readOnly: true
        state:
          allOf:
          - $ref: '#/components/schemas/SeqvarsQueryExecutionStateEnum'
          readOnly: true
        complete_percent:
          type: integer
          readOnly: true
          nullable: true
        start_time:
          type: string
          format: date-time
          readOnly: true
          nullable: true
        end_time:
          type: string
          format: date-time
          readOnly: true
          nullable: true
        elapsed_seconds:
          type: number
          format: double
          readOnly: true
          nullable: true
        query:
          type: string
          format: uuid
          readOnly: true
        querysettings:
          $ref: '#/components/schemas/SeqvarsQuerySettingsDetails'
      required:
      - complete_percent
      - date_created
      - date_modified
      - elapsed_seconds
      - end_time
      - query
      - querysettings
      - sodar_uuid
      - start_time
      - state
    SeqvarsQueryExecutionStateEnum:
      enum:
      - initial
      - queued
      - running
      - failed
      - canceled
      - done
      type: string
      description: |-
        * `initial` - initial
        * `queued` - queued
        * `running` - running
        * `failed` - failed
        * `canceled` - canceled
        * `done` - done
    SeqvarsQueryPresetsClinvar:
      type: object
      description: |-
        Serializer for ``QueryPresetsClinvar``.

        Not used directly but used as base class.
      properties:
        clinvar_presence_required:
          type: boolean
          default: false
        clinvar_germline_aggregate_description:
          $ref: '#/components/schemas/ClinvarGermlineAggregateDescriptionList'
        allow_conflicting_interpretations:
          type: boolean
          default: false
        sodar_uuid:
          type: string
          format: uuid
          readOnly: true
        date_created:
          type: string
          format: date-time
          readOnly: true
        date_modified:
          type: string
          format: date-time
          readOnly: true
        rank:
          type: integer
          default: 1
        label:
          type: string
          maxLength: 128
        description:
          type: string
          nullable: true
        presetssetversion:
          type: string
          format: uuid
          readOnly: true
      required:
      - date_created
      - date_modified
      - label
      - presetssetversion
      - sodar_uuid
    SeqvarsQueryPresetsColumns:
      type: object
      description: |-
        Serializer for ``QueryPresetsColumns``.

        Not used directly but used as base class.
      properties:
        column_settings:
          $ref: '#/components/schemas/SeqvarsColumnConfigList'
        sodar_uuid:
          type: string
          format: uuid
          readOnly: true
        date_created:
          type: string
          format: date-time
          readOnly: true
        date_modified:
          type: string
          format: date-time
          readOnly: true
        rank:
          type: integer
          default: 1
        label:
          type: string
          maxLength: 128
        description:
          type: string
          nullable: true
        presetssetversion:
          type: string
          format: uuid
          readOnly: true
      required:
      - date_created
      - date_modified
      - label
      - presetssetversion
      - sodar_uuid
    SeqvarsQueryPresetsConsequence:
      type: object
      description: |-
        Serializer for ``QueryPresetsConsequence``.

        Not used directly but used as base class.
      properties:
        variant_types:
          $ref: '#/components/schemas/SeqvarsVariantTypeChoiceList'
        transcript_types:
          $ref: '#/components/schemas/SeqvarsTranscriptTypeChoiceList'
        variant_consequences:
          $ref: '#/components/schemas/SeqvarsVariantConsequenceChoiceList'
        max_distance_to_exon:
          type: integer
          nullable: true
        sodar_uuid:
          type: string
          format: uuid
          readOnly: true
        date_created:
          type: string
          format: date-time
          readOnly: true
        date_modified:
          type: string
          format: date-time
          readOnly: true
        rank:
          type: integer
          default: 1
        label:
          type: string
          maxLength: 128
        description:
          type: string
          nullable: true
        presetssetversion:
          type: string
          format: uuid
          readOnly: true
      required:
      - date_created
      - date_modified
      - label
      - presetssetversion
      - sodar_uuid
    SeqvarsQueryPresetsFrequency:
      type: object
      description: |-
        Serializer for ``QueryPresetsFrequency``.

        Not used directly but used as base class.
      properties:
        gnomad_exomes:
          oneOf:
          - description: Settings for gnomAD nuclear frequency filtering.
            properties:
              enabled:
                default: false
                title: Enabled
                type: boolean
              homozygous:
                anyOf:
                - type: integer
                - type: 'null'
                default: null
                title: Homozygous
              heterozygous:
                anyOf:
                - type: integer
                - type: 'null'
                default: null
                title: Heterozygous
              hemizygous:
                anyOf:
                - type: integer
                - type: 'null'
                default: null
                title: Hemizygous
              frequency:
                anyOf:
                - type: number
                - type: 'null'
                default: null
                title: Frequency
            title: GnomadNuclearFrequencySettings
            type: object
          - type: 'null'
        gnomad_genomes:
          oneOf:
          - description: Settings for gnomAD nuclear frequency filtering.
            properties:
              enabled:
                default: false
                title: Enabled
                type: boolean
              homozygous:
                anyOf:
                - type: integer
                - type: 'null'
                default: null
                title: Homozygous
              heterozygous:
                anyOf:
                - type: integer
                - type: 'null'
                default: null
                title: Heterozygous
              hemizygous:
                anyOf:
                - type: integer
                - type: 'null'
                default: null
                title: Hemizygous
              frequency:
                anyOf:
                - type: number
                - type: 'null'
                default: null
                title: Frequency
            title: GnomadNuclearFrequencySettings
            type: object
          - type: 'null'
        gnomad_mitochondrial:
          oneOf:
          - description: Settings for gnomAD mitochondrial frequency filtering.
            properties:
              enabled:
                default: false
                title: Enabled
                type: boolean
              heteroplasmic:
                anyOf:
                - type: integer
                - type: 'null'
                default: null
                title: Heteroplasmic
              homoplasmic:
                anyOf:
                - type: integer
                - type: 'null'
                default: null
                title: Homoplasmic
              frequency:
                anyOf:
                - type: number
                - type: 'null'
                default: null
                title: Frequency
            title: GnomadMitochondrialFrequencySettings
            type: object
          - type: 'null'
        helixmtdb:
          oneOf:
          - description: Settings for HelixMtDb frequency filtering.
            properties:
              enabled:
                default: false
                title: Enabled
                type: boolean
              heteroplasmic:
                anyOf:
                - type: integer
                - type: 'null'
                default: null
                title: Heteroplasmic
              homoplasmic:
                anyOf:
                - type: integer
                - type: 'null'
                default: null
                title: Homoplasmic
              frequency:
                anyOf:
                - type: number
                - type: 'null'
                default: null
                title: Frequency
            title: HelixmtDbFrequencySettings
            type: object
          - type: 'null'
        inhouse:
          oneOf:
          - description: Settings for in-house frequency filtering.
            properties:
              enabled:
                default: false
                title: Enabled
                type: boolean
              heterozygous:
                anyOf:
                - type: integer
                - type: 'null'
                default: null
                title: Heterozygous
              homozygous:
                anyOf:
                - type: integer
                - type: 'null'
                default: null
                title: Homozygous
              hemizygous:
                anyOf:
                - type: integer
                - type: 'null'
                default: null
                title: Hemizygous
              carriers:
                anyOf:
                - type: integer
                - type: 'null'
                default: null
                title: Carriers
            title: InhouseFrequencySettings
            type: object
          - type: 'null'
        sodar_uuid:
          type: string
          format: uuid
          readOnly: true
        date_created:
          type: string
          format: date-time
          readOnly: true
        date_modified:
          type: string
          format: date-time
          readOnly: true
        rank:
          type: integer
          default: 1
        label:
          type: string
          maxLength: 128
        description:
          type: string
          nullable: true
        presetssetversion:
          type: string
          format: uuid
          readOnly: true
      required:
      - date_created
      - date_modified
      - label
      - presetssetversion
      - sodar_uuid
    SeqvarsQueryPresetsLocus:
      type: object
      description: |-
        Serializer for ``QueryPresetsLocus``.

        Not used directly but used as base class.
      properties:
        genes:
          $ref: '#/components/schemas/GeneList'
        gene_panels:
          $ref: '#/components/schemas/GenePanelList'
        genome_regions:
          $ref: '#/components/schemas/GenomeRegionList'
        sodar_uuid:
          type: string
          format: uuid
          readOnly: true
        date_created:
          type: string
          format: date-time
          readOnly: true
        date_modified:
          type: string
          format: date-time
          readOnly: true
        rank:
          type: integer
          default: 1
        label:
          type: string
          maxLength: 128
        description:
          type: string
          nullable: true
        presetssetversion:
          type: string
          format: uuid
          readOnly: true
      required:
      - date_created
      - date_modified
      - label
      - presetssetversion
      - sodar_uuid
    SeqvarsQueryPresetsPhenotypePrio:
      type: object
      description: |-
        Serializer for ``QueryPresetsPhenotypePrio``.

        Not used directly but used as base class.
      properties:
        phenotype_prio_enabled:
          type: boolean
          default: false
        phenotype_prio_algorithm:
          type: string
          nullable: true
          maxLength: 128
        terms:
          $ref: '#/components/schemas/TermPresenceList'
        sodar_uuid:
          type: string
          format: uuid
          readOnly: true
        date_created:
          type: string
          format: date-time
          readOnly: true
        date_modified:
          type: string
          format: date-time
          readOnly: true
        rank:
          type: integer
          default: 1
        label:
          type: string
          maxLength: 128
        description:
          type: string
          nullable: true
        presetssetversion:
          type: string
          format: uuid
          readOnly: true
      required:
      - date_created
      - date_modified
      - label
      - presetssetversion
      - sodar_uuid
    SeqvarsQueryPresetsQuality:
      type: object
      description: |-
        Serializer for ``QueryPresetsQuality``.

        Not used directly but used as base class.
      properties:
        sodar_uuid:
          type: string
          format: uuid
          readOnly: true
        date_created:
          type: string
          format: date-time
          readOnly: true
        date_modified:
          type: string
          format: date-time
          readOnly: true
        rank:
          type: integer
          default: 1
        label:
          type: string
          maxLength: 128
        description:
          type: string
          nullable: true
        presetssetversion:
          type: string
          format: uuid
          readOnly: true
        filter_active:
          type: boolean
          default: false
        min_dp_het:
          type: integer
          nullable: true
        min_dp_hom:
          type: integer
          nullable: true
        min_ab_het:
          type: number
          format: double
          nullable: true
        min_gq:
          type: integer
          nullable: true
        min_ad:
          type: integer
          nullable: true
        max_ad:
          type: integer
          nullable: true
      required:
      - date_created
      - date_modified
      - label
      - presetssetversion
      - sodar_uuid
    SeqvarsQueryPresetsSet:
      type: object
      description: Serializer for ``QueryPresetsSet``.
      properties:
        sodar_uuid:
          type: string
          format: uuid
          readOnly: true
        date_created:
          type: string
          format: date-time
          readOnly: true
        date_modified:
          type: string
          format: date-time
          readOnly: true
        rank:
          type: integer
          default: 1
        label:
          type: string
          maxLength: 128
        description:
          type: string
          nullable: true
        project:
          type: string
          format: uuid
          description: Project SODAR UUID
          readOnly: true
      required:
      - date_created
      - date_modified
      - label
      - project
      - sodar_uuid
    SeqvarsQueryPresetsSetDetails:
      type: object
      description: Serializer for ``QueryPresetsSet`` that renders all nested versions.
      properties:
        sodar_uuid:
          type: string
          format: uuid
          readOnly: true
        date_created:
          type: string
          format: date-time
          readOnly: true
        date_modified:
          type: string
          format: date-time
          readOnly: true
        rank:
          type: integer
          default: 1
        label:
          type: string
          maxLength: 128
        description:
          type: string
          nullable: true
        project:
          type: string
          format: uuid
          description: Project SODAR UUID
          readOnly: true
        versions:
          type: array
          items:
            $ref: '#/components/schemas/SeqvarsQueryPresetsSetVersionDetails'
          readOnly: true
      required:
      - date_created
      - date_modified
      - label
      - project
      - sodar_uuid
      - versions
    SeqvarsQueryPresetsSetVersion:
      type: object
      description: Serializer for ``QueryPresetsSetVersion``.
      properties:
        sodar_uuid:
          type: string
          format: uuid
          readOnly: true
        date_created:
          type: string
          format: date-time
          readOnly: true
        date_modified:
          type: string
          format: date-time
          readOnly: true
        presetsset:
          type: string
          format: uuid
          readOnly: true
        version_major:
          type: integer
          default: 1
        version_minor:
          type: integer
          default: 0
        status:
          type: string
          default: draft
        signed_off_by:
          allOf:
          - $ref: '#/components/schemas/SODARUser'
          readOnly: true
      required:
      - date_created
      - date_modified
      - presetsset
      - signed_off_by
      - sodar_uuid
    SeqvarsQueryPresetsSetVersionDetails:
      type: object
      description: |-
        Serializer for ``QueryPresetsSetVersion`` (for ``*-detail``).

        When retrieving the details of a seqvar query preset set version, we also render the
        owned records as well as the presetsset.
      properties:
        sodar_uuid:
          type: string
          format: uuid
          readOnly: true
        date_created:
          type: string
          format: date-time
          readOnly: true
        date_modified:
          type: string
          format: date-time
          readOnly: true
        presetsset:
          allOf:
          - $ref: '#/components/schemas/SeqvarsQueryPresetsSet'
          readOnly: true
        version_major:
          type: integer
          default: 1
        version_minor:
          type: integer
          default: 0
        status:
          type: string
          default: draft
        signed_off_by:
          allOf:
          - $ref: '#/components/schemas/SODARUser'
          readOnly: true
        seqvarsquerypresetsquality_set:
          type: array
          items:
            $ref: '#/components/schemas/SeqvarsQueryPresetsQuality'
          readOnly: true
        seqvarsquerypresetsfrequency_set:
          type: array
          items:
            $ref: '#/components/schemas/SeqvarsQueryPresetsFrequency'
          readOnly: true
        seqvarsquerypresetsconsequence_set:
          type: array
          items:
            $ref: '#/components/schemas/SeqvarsQueryPresetsConsequence'
          readOnly: true
        seqvarsquerypresetslocus_set:
          type: array
          items:
            $ref: '#/components/schemas/SeqvarsQueryPresetsLocus'
          readOnly: true
        seqvarsquerypresetsphenotypeprio_set:
          type: array
          items:
            $ref: '#/components/schemas/SeqvarsQueryPresetsPhenotypePrio'
          readOnly: true
        seqvarsquerypresetsvariantprio_set:
          type: array
          items:
            $ref: '#/components/schemas/SeqvarsQueryPresetsVariantPrio'
          readOnly: true
        seqvarsquerypresetsclinvar_set:
          type: array
          items:
            $ref: '#/components/schemas/SeqvarsQueryPresetsClinvar'
          readOnly: true
        seqvarsquerypresetscolumns_set:
          type: array
          items:
            $ref: '#/components/schemas/SeqvarsQueryPresetsColumns'
          readOnly: true
        seqvarspredefinedquery_set:
          type: array
          items:
            $ref: '#/components/schemas/SeqvarsPredefinedQuery'
          readOnly: true
      required:
      - date_created
      - date_modified
      - presetsset
      - seqvarspredefinedquery_set
      - seqvarsquerypresetsclinvar_set
      - seqvarsquerypresetscolumns_set
      - seqvarsquerypresetsconsequence_set
      - seqvarsquerypresetsfrequency_set
      - seqvarsquerypresetslocus_set
      - seqvarsquerypresetsphenotypeprio_set
      - seqvarsquerypresetsquality_set
      - seqvarsquerypresetsvariantprio_set
      - signed_off_by
      - sodar_uuid
    SeqvarsQueryPresetsVariantPrio:
      type: object
      description: |-
        Serializer for ``QueryPresetsVariantPrio``.

        Not used directly but used as base class.
      properties:
        variant_prio_enabled:
          type: boolean
          default: false
        services:
          $ref: '#/components/schemas/SeqvarsPrioServiceList'
        sodar_uuid:
          type: string
          format: uuid
          readOnly: true
        date_created:
          type: string
          format: date-time
          readOnly: true
        date_modified:
          type: string
          format: date-time
          readOnly: true
        rank:
          type: integer
          default: 1
        label:
          type: string
          maxLength: 128
        description:
          type: string
          nullable: true
        presetssetversion:
          type: string
          format: uuid
          readOnly: true
      required:
      - date_created
      - date_modified
      - label
      - presetssetversion
      - sodar_uuid
    SeqvarsQuerySettings:
      type: object
      description: Serializer for ``QuerySettings``.
      properties:
        sodar_uuid:
          type: string
          format: uuid
          readOnly: true
        date_created:
          type: string
          format: date-time
          readOnly: true
        date_modified:
          type: string
          format: date-time
          readOnly: true
        session:
          type: string
          format: uuid
          readOnly: true
        presetssetversion:
          type: string
          format: uuid
          readOnly: true
        predefinedquery:
          type: string
          format: uuid
          readOnly: true
        genotypepresets:
          oneOf:
          - description: Configuration for a single column in the result table.
            properties:
              choice:
                anyOf:
                - $ref: '#/components/schemas/SeqvarsGenotypePresetChoice'
                - type: 'null'
                default: null
            title: SeqvarsGenotypePresets
            type: object
          - type: 'null'
        qualitypresets:
          type: string
          format: uuid
          readOnly: true
          nullable: true
        consequencepresets:
          type: string
          format: uuid
          readOnly: true
          nullable: true
        locuspresets:
          type: string
          format: uuid
          readOnly: true
          nullable: true
        frequencypresets:
          type: string
          format: uuid
          readOnly: true
          nullable: true
        phenotypepriopresets:
          type: string
          format: uuid
          readOnly: true
          nullable: true
        variantpriopresets:
          type: string
          format: uuid
          readOnly: true
          nullable: true
        clinvarpresets:
          type: string
          format: uuid
          readOnly: true
          nullable: true
        genotype:
          type: string
          format: uuid
          readOnly: true
        quality:
          type: string
          format: uuid
          readOnly: true
        consequence:
          type: string
          format: uuid
          readOnly: true
        locus:
          type: string
          format: uuid
          readOnly: true
        frequency:
          type: string
          format: uuid
          readOnly: true
        phenotypeprio:
          type: string
          format: uuid
          readOnly: true
        variantprio:
          type: string
          format: uuid
          readOnly: true
        clinvar:
          type: string
          format: uuid
          readOnly: true
      required:
      - clinvar
      - clinvarpresets
      - consequence
      - consequencepresets
      - date_created
      - date_modified
      - frequency
      - frequencypresets
      - genotype
      - locus
      - locuspresets
      - phenotypeprio
      - phenotypepriopresets
      - predefinedquery
      - presetssetversion
      - quality
      - qualitypresets
      - session
      - sodar_uuid
      - variantprio
      - variantpriopresets
    SeqvarsQuerySettingsClinvar:
      type: object
      description: Serializer for ``QuerySettingsClinvar``.
      properties:
        clinvar_presence_required:
          type: boolean
          default: false
        clinvar_germline_aggregate_description:
          $ref: '#/components/schemas/ClinvarGermlineAggregateDescriptionList'
        allow_conflicting_interpretations:
          type: boolean
          default: false
        sodar_uuid:
          type: string
          format: uuid
          readOnly: true
        date_created:
          type: string
          format: date-time
          readOnly: true
        date_modified:
          type: string
          format: date-time
          readOnly: true
        querysettings:
          type: string
          format: uuid
          readOnly: true
      required:
      - date_created
      - date_modified
      - querysettings
      - sodar_uuid
    SeqvarsQuerySettingsConsequence:
      type: object
      description: Serializer for ``QuerySettingsConsequence``.
      properties:
        variant_types:
          $ref: '#/components/schemas/SeqvarsVariantTypeChoiceList'
        transcript_types:
          $ref: '#/components/schemas/SeqvarsTranscriptTypeChoiceList'
        variant_consequences:
          $ref: '#/components/schemas/SeqvarsVariantConsequenceChoiceList'
        max_distance_to_exon:
          type: integer
          nullable: true
        sodar_uuid:
          type: string
          format: uuid
          readOnly: true
        date_created:
          type: string
          format: date-time
          readOnly: true
        date_modified:
          type: string
          format: date-time
          readOnly: true
        querysettings:
          type: string
          format: uuid
          readOnly: true
      required:
      - date_created
      - date_modified
      - querysettings
      - sodar_uuid
    SeqvarsQuerySettingsDetails:
      type: object
      description: |-
        Serializer for ``QuerySettings`` (for ``*-detail``).

        For retrieve, update, or delete operations, we also render the nested
        owned category settings.
      properties:
        sodar_uuid:
          type: string
          format: uuid
          readOnly: true
        date_created:
          type: string
          format: date-time
          readOnly: true
        date_modified:
          type: string
          format: date-time
          readOnly: true
        session:
          type: string
          format: uuid
          readOnly: true
        presetssetversion:
          type: string
          format: uuid
          readOnly: true
        predefinedquery:
          type: string
          format: uuid
          readOnly: true
        genotypepresets:
          oneOf:
          - description: Configuration for a single column in the result table.
            properties:
              choice:
                anyOf:
                - $ref: '#/components/schemas/SeqvarsGenotypePresetChoice'
                - type: 'null'
                default: null
            title: SeqvarsGenotypePresets
            type: object
          - type: 'null'
        qualitypresets:
          type: string
          format: uuid
          nullable: true
        consequencepresets:
          type: string
          format: uuid
          nullable: true
        locuspresets:
          type: string
          format: uuid
          nullable: true
        frequencypresets:
          type: string
          format: uuid
          nullable: true
        phenotypepriopresets:
          type: string
          format: uuid
          nullable: true
        variantpriopresets:
          type: string
          format: uuid
          nullable: true
        clinvarpresets:
          type: string
          format: uuid
          nullable: true
        genotype:
          $ref: '#/components/schemas/SeqvarsQuerySettingsGenotype'
        quality:
          $ref: '#/components/schemas/SeqvarsQuerySettingsQuality'
        consequence:
          $ref: '#/components/schemas/SeqvarsQuerySettingsConsequence'
        locus:
          $ref: '#/components/schemas/SeqvarsQuerySettingsLocus'
        frequency:
          $ref: '#/components/schemas/SeqvarsQuerySettingsFrequency'
        phenotypeprio:
          $ref: '#/components/schemas/SeqvarsQuerySettingsPhenotypePrio'
        variantprio:
          $ref: '#/components/schemas/SeqvarsQuerySettingsVariantPrio'
        clinvar:
          $ref: '#/components/schemas/SeqvarsQuerySettingsClinvar'
      required:
      - clinvar
      - consequence
      - date_created
      - date_modified
      - frequency
      - genotype
      - locus
      - phenotypeprio
      - predefinedquery
      - presetssetversion
      - quality
      - session
      - sodar_uuid
      - variantprio
    SeqvarsQuerySettingsFrequency:
      type: object
      description: Serializer for ``QuerySettingsFrequency``.
      properties:
        gnomad_exomes:
          oneOf:
          - description: Settings for gnomAD nuclear frequency filtering.
            properties:
              enabled:
                default: false
                title: Enabled
                type: boolean
              homozygous:
                anyOf:
                - type: integer
                - type: 'null'
                default: null
                title: Homozygous
              heterozygous:
                anyOf:
                - type: integer
                - type: 'null'
                default: null
                title: Heterozygous
              hemizygous:
                anyOf:
                - type: integer
                - type: 'null'
                default: null
                title: Hemizygous
              frequency:
                anyOf:
                - type: number
                - type: 'null'
                default: null
                title: Frequency
            title: GnomadNuclearFrequencySettings
            type: object
          - type: 'null'
        gnomad_genomes:
          oneOf:
          - description: Settings for gnomAD nuclear frequency filtering.
            properties:
              enabled:
                default: false
                title: Enabled
                type: boolean
              homozygous:
                anyOf:
                - type: integer
                - type: 'null'
                default: null
                title: Homozygous
              heterozygous:
                anyOf:
                - type: integer
                - type: 'null'
                default: null
                title: Heterozygous
              hemizygous:
                anyOf:
                - type: integer
                - type: 'null'
                default: null
                title: Hemizygous
              frequency:
                anyOf:
                - type: number
                - type: 'null'
                default: null
                title: Frequency
            title: GnomadNuclearFrequencySettings
            type: object
          - type: 'null'
        gnomad_mitochondrial:
          oneOf:
          - description: Settings for gnomAD mitochondrial frequency filtering.
            properties:
              enabled:
                default: false
                title: Enabled
                type: boolean
              heteroplasmic:
                anyOf:
                - type: integer
                - type: 'null'
                default: null
                title: Heteroplasmic
              homoplasmic:
                anyOf:
                - type: integer
                - type: 'null'
                default: null
                title: Homoplasmic
              frequency:
                anyOf:
                - type: number
                - type: 'null'
                default: null
                title: Frequency
            title: GnomadMitochondrialFrequencySettings
            type: object
          - type: 'null'
        helixmtdb:
          oneOf:
          - description: Settings for HelixMtDb frequency filtering.
            properties:
              enabled:
                default: false
                title: Enabled
                type: boolean
              heteroplasmic:
                anyOf:
                - type: integer
                - type: 'null'
                default: null
                title: Heteroplasmic
              homoplasmic:
                anyOf:
                - type: integer
                - type: 'null'
                default: null
                title: Homoplasmic
              frequency:
                anyOf:
                - type: number
                - type: 'null'
                default: null
                title: Frequency
            title: HelixmtDbFrequencySettings
            type: object
          - type: 'null'
        inhouse:
          oneOf:
          - description: Settings for in-house frequency filtering.
            properties:
              enabled:
                default: false
                title: Enabled
                type: boolean
              heterozygous:
                anyOf:
                - type: integer
                - type: 'null'
                default: null
                title: Heterozygous
              homozygous:
                anyOf:
                - type: integer
                - type: 'null'
                default: null
                title: Homozygous
              hemizygous:
                anyOf:
                - type: integer
                - type: 'null'
                default: null
                title: Hemizygous
              carriers:
                anyOf:
                - type: integer
                - type: 'null'
                default: null
                title: Carriers
            title: InhouseFrequencySettings
            type: object
          - type: 'null'
        sodar_uuid:
          type: string
          format: uuid
          readOnly: true
        date_created:
          type: string
          format: date-time
          readOnly: true
        date_modified:
          type: string
          format: date-time
          readOnly: true
        querysettings:
          type: string
          format: uuid
          readOnly: true
      required:
      - date_created
      - date_modified
      - querysettings
      - sodar_uuid
    SeqvarsQuerySettingsGenotype:
      type: object
      description: Serializer for ``QuerySettingsGenotype``.
      properties:
        sodar_uuid:
          type: string
          format: uuid
          readOnly: true
        date_created:
          type: string
          format: date-time
          readOnly: true
        date_modified:
          type: string
          format: date-time
          readOnly: true
        querysettings:
          type: string
          format: uuid
          readOnly: true
        recessive_mode:
          allOf:
          - $ref: '#/components/schemas/RecessiveModeEnum'
          default: disabled
        sample_genotype_choices:
          $ref: '#/components/schemas/SeqvarsSampleGenotypeChoiceList'
      required:
      - date_created
      - date_modified
      - querysettings
      - sodar_uuid
    SeqvarsQuerySettingsLocus:
      type: object
      description: Serializer for ``QuerySettingsLocus``.
      properties:
        genes:
          $ref: '#/components/schemas/GeneList'
        gene_panels:
          $ref: '#/components/schemas/GenePanelList'
        genome_regions:
          $ref: '#/components/schemas/GenomeRegionList'
        sodar_uuid:
          type: string
          format: uuid
          readOnly: true
        date_created:
          type: string
          format: date-time
          readOnly: true
        date_modified:
          type: string
          format: date-time
          readOnly: true
        querysettings:
          type: string
          format: uuid
          readOnly: true
      required:
      - date_created
      - date_modified
      - querysettings
      - sodar_uuid
    SeqvarsQuerySettingsPhenotypePrio:
      type: object
      description: Serializer for ``QuerySettingsPhenotypePrio``.
      properties:
        phenotype_prio_enabled:
          type: boolean
          default: false
        phenotype_prio_algorithm:
          type: string
          nullable: true
          maxLength: 128
        terms:
          $ref: '#/components/schemas/TermPresenceList'
        sodar_uuid:
          type: string
          format: uuid
          readOnly: true
        date_created:
          type: string
          format: date-time
          readOnly: true
        date_modified:
          type: string
          format: date-time
          readOnly: true
        querysettings:
          type: string
          format: uuid
          readOnly: true
      required:
      - date_created
      - date_modified
      - querysettings
      - sodar_uuid
    SeqvarsQuerySettingsQuality:
      type: object
      description: Serializer for ``QuerySettingsQuality``.
      properties:
        sodar_uuid:
          type: string
          format: uuid
          readOnly: true
        date_created:
          type: string
          format: date-time
          readOnly: true
        date_modified:
          type: string
          format: date-time
          readOnly: true
        querysettings:
          type: string
          format: uuid
          readOnly: true
        sample_quality_filters:
          $ref: '#/components/schemas/SeqvarsSampleQualityFilterList'
      required:
      - date_created
      - date_modified
      - querysettings
      - sodar_uuid
    SeqvarsQuerySettingsVariantPrio:
      type: object
      description: Serializer for ``QuerySettingsVariantPrio``.
      properties:
        variant_prio_enabled:
          type: boolean
          default: false
        services:
          $ref: '#/components/schemas/SeqvarsPrioServiceList'
        sodar_uuid:
          type: string
          format: uuid
          readOnly: true
        date_created:
          type: string
          format: date-time
          readOnly: true
        date_modified:
          type: string
          format: date-time
          readOnly: true
        querysettings:
          type: string
          format: uuid
          readOnly: true
      required:
      - date_created
      - date_modified
      - querysettings
      - sodar_uuid
    SeqvarsResultRow:
      type: object
      description: Serializer for ``ResultRow``.
      properties:
        sodar_uuid:
          type: string
          format: uuid
          readOnly: true
        resultset:
          type: string
          format: uuid
          readOnly: true
        release:
          type: string
          readOnly: true
        chromosome:
          type: string
          readOnly: true
        chromosome_no:
          type: integer
          readOnly: true
        start:
          type: integer
          readOnly: true
        stop:
          type: integer
          readOnly: true
        reference:
          type: string
          readOnly: true
        alternative:
          type: string
          readOnly: true
        payload:
          description: Payload for one result row of a seqvar query.
          properties:
            foo:
              title: Foo
              type: integer
          required:
          - foo
          title: SeqvarsResultRowPayload
          type: object
      required:
      - alternative
      - chromosome
      - chromosome_no
      - payload
      - reference
      - release
      - resultset
      - sodar_uuid
      - start
      - stop
    SeqvarsResultSet:
      type: object
      description: Serializer for ``ResultSet``.
      properties:
        sodar_uuid:
          type: string
          format: uuid
          readOnly: true
        date_created:
          type: string
          format: date-time
          readOnly: true
        date_modified:
          type: string
          format: date-time
          readOnly: true
        queryexecution:
          type: string
          format: uuid
          readOnly: true
        datasource_infos:
          description: Container for ``DataSourceInfo`` records.
          properties:
            infos:
              items:
                $ref: '#/components/schemas/DataSourceInfo'
              title: Infos
              type: array
          required:
          - infos
          title: DataSourceInfos
          type: object
      required:
      - datasource_infos
      - date_created
      - date_modified
      - queryexecution
      - sodar_uuid
    SeqvarsSampleGenotypeChoiceList:
      type: array
      items:
        description: Store the genotype of a sample.
        properties:
          sample:
            title: Sample
            type: string
          genotype:
            $ref: '#/components/schemas/SeqvarsGenotypeChoice'
        required:
        - sample
        - genotype
        title: SeqvarsSampleGenotypeChoice
        type: object
    SeqvarsSampleQualityFilterList:
      type: array
      items:
        description: Stores per-sample quality filter settings for a particular query.
        properties:
          sample:
            title: Sample
            type: string
          filter_active:
            default: false
            title: Filter Active
            type: boolean
          min_dp_het:
            anyOf:
            - type: integer
            - type: 'null'
            default: null
            title: Min Dp Het
          min_dp_hom:
            anyOf:
            - type: integer
            - type: 'null'
            default: null
            title: Min Dp Hom
          min_ab_het:
            anyOf:
            - type: number
            - type: 'null'
            default: null
            title: Min Ab Het
          min_gq:
            anyOf:
            - type: integer
            - type: 'null'
            default: null
            title: Min Gq
          min_ad:
            anyOf:
            - type: integer
            - type: 'null'
            default: null
            title: Min Ad
          max_ad:
            anyOf:
            - type: integer
            - type: 'null'
            default: null
            title: Max Ad
        required:
        - sample
        title: SeqvarsSampleQualityFilter
        type: object
    SeqvarsTranscriptTypeChoiceList:
      type: array
      items:
        type: string
        title: SeqvarsTranscriptTypeChoice
        enum:
        - coding
        - non_coding
    SeqvarsVariantConsequenceChoiceList:
      type: array
      items:
        type: string
        title: SeqvarsVariantConsequenceChoice
        enum:
        - frameshift_variant
        - rare_amino_acid_variant
        - splice_acceptor_variant
        - splice_donor_variant
        - start_lost
        - stop_gained
        - stop_lost
        - 3_prime_UTR_truncation
        - 5_prime_UTR_truncation
        - conservative_inframe_deletion
        - conservative_inframe_insertion
        - disruptive_inframe_deletion
        - disruptive_inframe_insertion
        - missense_variant
        - splice_region_variant
        - initiator_codon_variant
        - start_retained
        - stop_retained_variant
        - synonymous_variant
        - downstream_gene_variant
        - intron_variant
        - non_coding_transcript_exon_variant
        - non_coding_transcript_intron_variant
        - 5_prime_UTR_variant
        - coding_sequence_variant
        - upstream_gene_variant
        - 3_prime_UTR_variant-exon_variant
        - 5_prime_UTR_variant-exon_variant
        - 3_prime_UTR_variant-intron_variant
        - 5_prime_UTR_variant-intron_variant
    SeqvarsVariantTypeChoiceList:
      type: array
      items:
        type: string
        title: SeqvarsVariantTypeChoice
        enum:
        - snv
        - indel
        - mnv
        - complex_substitution
    SvAnnotationReleaseInfo:
      type: object
      description: Base serializer for any SODAR model with a sodar_uuid field
      properties:
        genomebuild:
          type: string
          readOnly: true
        table:
          type: string
          readOnly: true
        timestamp:
          type: string
          format: date-time
          readOnly: true
        release:
          type: string
          readOnly: true
      required:
      - genomebuild
      - release
      - table
      - timestamp
    TargetBedFile:
      type: object
      description: Serializer for ``TargetBedFile``.
      properties:
        sodar_uuid:
          type: string
          readOnly: true
        date_created:
          type: string
          format: date-time
          readOnly: true
          description: DateTime of creation
        date_modified:
          type: string
          format: date-time
          readOnly: true
          description: DateTime of last modification
        enrichmentkit:
          type: string
          format: uuid
          description: Record SODAR UUID
          readOnly: true
        file_uri:
          type: string
          description: The file's URI.
          maxLength: 512
        genome_release:
          allOf:
          - $ref: '#/components/schemas/GenomeReleaseEnum'
          default: grch37
          description: |-
            The file's reference genome.

            * `grch37` - GRCh37
            * `grch38` - GRCh38
      required:
      - date_created
      - date_modified
      - enrichmentkit
      - file_uri
      - sodar_uuid
    Term:
      description: Representation of a condition (phenotype / disease) term.
      properties:
        term_id:
          title: Term Id
          type: string
        label:
          anyOf:
          - type: string
          - type: 'null'
          title: Label
      required:
      - term_id
      - label
      title: Term
      type: object
    TermPresenceList:
      type: array
      items:
        description: Representation of a term with optional presence (default is not
          excluded).
        properties:
          term:
            $ref: '#/components/schemas/Term'
          excluded:
            anyOf:
            - type: boolean
            - type: 'null'
            default: null
            title: Excluded
        required:
        - term
        title: TermPresence
        type: object
    TypeEnum:
      enum:
      - CATEGORY
      - PROJECT
      type: string
      description: |-
        * `CATEGORY` - Category
        * `PROJECT` - Project
    UserAndGlobalSettings:
      type: object
      description: Serializer for ``UserAndGlobalSettingsSerializer``.
      properties:
        user_settings:
          description: Transient information about user settings.
          properties:
            umd_predictor_api_token:
              anyOf:
              - type: string
              - type: 'null'
              title: Umd Predictor Api Token
            ga4gh_beacon_network_widget_enabled:
              default: false
              title: Ga4Gh Beacon Network Widget Enabled
              type: boolean
          required:
          - umd_predictor_api_token
          title: UserSettings
          type: object
        global_settings:
          description: Transient information about global settings.
          properties:
            exomiser_enabled:
              default: false
              title: Exomiser Enabled
              type: boolean
            cadd_enabled:
              default: false
              title: Cadd Enabled
              type: boolean
            extra_anno_fields:
              items:
                $ref: '#/components/schemas/ExtraAnnoFieldInfo'
              title: Extra Anno Fields
              type: array
          required:
          - extra_anno_fields
          title: GlobalSettings
          type: object
      required:
      - global_settings
      - user_settings
    VarfishStats:
      type: object
      description: Serializer for common-denominator stats objects
      properties:
        samples:
          $ref: '#/components/schemas/strList'
        readstats:
          $ref: '#/components/schemas/SampleReadStatsList'
        alignmentstats:
          $ref: '#/components/schemas/SampleAlignmentStatsList'
        seqvarstats:
          $ref: '#/components/schemas/SampleSeqvarStatsList'
        strucvarstats:
          $ref: '#/components/schemas/SampleStrucvarStatsList'
      required:
      - alignmentstats
      - readstats
      - samples
      - seqvarstats
      - strucvarstats
    strList:
      type: array
      items:
        type: string
  securitySchemes:
    basicAuth:
      type: http
      scheme: basic
    cookieAuth:
      type: apiKey
      in: cookie
      name: sessionid
    knoxApiToken:
      type: apiKey
      in: header
      name: Authorization
      description: Token-based authentication with required prefix "Token"<|MERGE_RESOLUTION|>--- conflicted
+++ resolved
@@ -8553,105 +8553,6 @@
 
             * `grch37` - GRCh37
             * `grch38` - GRCh38
-<<<<<<< HEAD
-    Project:
-      type: object
-      description: Serializer for the Project model
-      properties:
-        title:
-          type: string
-          description: Project title
-          maxLength: 255
-        type:
-          allOf:
-          - $ref: '#/components/schemas/TypeEnum'
-          description: |-
-            Type of project ("CATEGORY", "PROJECT")
-
-            * `CATEGORY` - Category
-            * `PROJECT` - Project
-        parent:
-          type: string
-          format: uuid
-          description: Project SODAR UUID
-          nullable: true
-        description:
-          type: string
-          nullable: true
-          description: Short project description
-          maxLength: 512
-        readme:
-          type: string
-        public_guest_access:
-          type: boolean
-          description: Allow public guest access for the project, also including unauthenticated
-            users if allowed on the site
-        archive:
-          type: boolean
-          readOnly: true
-        owner:
-          type: string
-          writeOnly: true
-        roles:
-          type: array
-          items:
-            $ref: '#/components/schemas/RoleAssignmentNestedList'
-          readOnly: true
-        sodar_uuid:
-          type: string
-          readOnly: true
-      required:
-      - archive
-      - parent
-      - roles
-      - sodar_uuid
-      - title
-    ProjectInvite:
-      type: object
-      description: Serializer for the ProjectInvite model
-      properties:
-        email:
-          type: string
-          format: email
-          description: Email address of the person to be invited
-          maxLength: 254
-        project:
-          type: string
-          format: uuid
-          description: Project SODAR UUID
-          readOnly: true
-        role:
-          type: string
-          description: Name of role
-        issuer:
-          allOf:
-          - $ref: '#/components/schemas/SODARUser'
-          readOnly: true
-        date_created:
-          type: string
-          format: date-time
-          readOnly: true
-          description: DateTime of invite creation
-        date_expire:
-          type: string
-          format: date-time
-          readOnly: true
-          description: Expiration of invite as DateTime
-        message:
-          type: string
-          description: Message to be included in the invite email (optional)
-        sodar_uuid:
-          type: string
-          readOnly: true
-      required:
-      - date_created
-      - date_expire
-      - email
-      - issuer
-      - project
-      - role
-      - sodar_uuid
-=======
     RecessiveModeEnum:
       enum:
       - disabled
@@ -8664,7 +8565,6 @@
         * `comphet_recessive` - comphet_recessive
         * `homozygous_recessive` - homozygous_recessive
         * `recessive` - recessive
->>>>>>> 71726395
     RegionCoverageStats:
       description: Per-region QC stats for alignment.
       properties:
