[[source]]
url = "https://pypi.org/simple"
verify_ssl = true
name = "pypi"

[packages]
aldjemy = "~=2.2"
altamisa = "~=0.2.5"
attrs = "~=23.1"
beautifulsoup4 = "~=4.9"
cattrs = "~=23.1"
django = "*"  # whatever django-sodar-core enforces
django-clone = "~=5.3"
django-cryptographic-fields-bihealth = "~=0.6.0"
django-debug-toolbar = "*"
django-extensions = "~=3.2"
django-postgres-copy = "~=2.3.5"  # there are issues above 2.3
django-plugins-bihealth = "~=0.4.0"
django-sodar-core = "~=0.13.0"
django-su = "~=1.0.0"
djangorestframework-httpsignature = "~=1.0"
djproxy = "~=2.3"
drf-keyed-list-bihealth = "~=0.1.1"
httpsig = "~=1.3"
interval-binning = "~=1.0"
intervaltree = "~=3.1"
iterable_orm = "==0.4"
jsonschema = "~=4.4"
lxml = "~=4.6"
nltk = "~=3.6"
numpy = "~=1.22"
pandas = "~=2.1"
phenopackets = "~=2.0"
protobuf = "~=3.20"
prettytable = "~=3.3"
psutil = "~=5.9"
pysam = "~=0.21"
python-dateutil = "~=2.8"
python-dotenv = "~=1.0"
pyyaml = "~=6.0"
redis = "~=5.0"
requests = "==2.31"
requests-http-signature = "~=0.2.0"
sentry-sdk = "~=1.34"
simplejson = "~=3.17"
sphinx-jsonschema = "~=1.17"
sqlalchemy = "~=1.4"
sqlparse = "~=0.4.4"
tqdm = "~=4.65"
vcfpy = "~=0.13.6"
wrapt = "~=1.14"
xlsxwriter = "~=3.1"
django-pydantic-field = "*"
universal-pathlib = "*"
s3fs = "*"
<<<<<<< HEAD
varfish-server = {file = ".", editable = true}
=======
toml = "*"
>>>>>>> 3d04399e

[dev-packages]
# packages for testing
black = "~=23.10.1"
click = "~=8.0"
coveralls = "*"
django-coverage-plugin = "~=3.1.0"
django-test-plus = "~=2.2.1"
factory-boy = "~=3.3.0"
flake8 = "~=6.1"
flake8-import-order = "*"
flake8-pyproject = "*"
freezegun = "~=1.2"
isort = "~=5.10"
jsonmatch = "*"
openpyxl = "~=3.0"
parameterized = "~=0.9.0"
requests-mock = "~=1.9"
selenium = "*"
snapshottest = "*"
tblib = "~=3.0.0"
# packages for local development
ipdb = "*"
jedi = "==0.19.1"
werkzeug = "~=3.0.0"

[ldap-packages]
# Dependencies for enabling LDAP support.  You will need the system library
# named `libldap` (or similar).
django-auth-ldap = "~=4.1"
python-ldap = "~=3.4"
# Packages needed in production.

[prod-packages]
whitenoise = "*"
gevent = "*"
gunicorn = "*"
boto3 = "*"
django-storages = "*"
django_redis = "*"

[requires]
python_version = "3.10"<|MERGE_RESOLUTION|>--- conflicted
+++ resolved
@@ -53,11 +53,7 @@
 django-pydantic-field = "*"
 universal-pathlib = "*"
 s3fs = "*"
-<<<<<<< HEAD
-varfish-server = {file = ".", editable = true}
-=======
 toml = "*"
->>>>>>> 3d04399e
 
 [dev-packages]
 # packages for testing
