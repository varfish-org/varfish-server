--- conflicted
+++ resolved
@@ -240,10 +240,6 @@
 # See: https://docs.djangoproject.com/en/dev/ref/settings/#databases
 # Uses django-environ to accept uri format
 # See: https://django-environ.readthedocs.io/en/latest/#supported-types
-#DATABASES = {
-#    "default": env.db("DATABASE_URL", default="postgres:///varfish"),
-#}
-
 DATABASES = {
     "default": env.db("DATABASE_URL", default="postgres:///varfish"),
 }
@@ -532,24 +528,12 @@
 
 # Enable PEDIA prioritization.
 VARFISH_ENABLE_PEDIA = env.bool("VARFISH_ENABLE_PEDIA", default=False)
-<<<<<<< HEAD
 VARFISH_PEDIA_REST_API_URL = env.str("VARFISH_PEDIA_REST_API_URL", "http://127.0.0.1:9000/pedia")
-=======
-VARFISH_PEDIA_REST_API_URL = env.str(
-    "VARFISH_PEDIA_REST_API_URL", "http://127.0.0.1:9000/pedia"
-)
->>>>>>> 9ce7b407
 
 # Enable Gestalt-based prioritization.
 VARFISH_ENABLE_GESTALT_MATCHER = env.bool("VARFISH_ENABLE_GESTALT_MATCHER", default=False)
 # Configure URL to GestaltMatcher REST API
-<<<<<<< HEAD
 VARFISH_GM_SENDER_URL = env.str("VARFISH_GM_SENDER_URL", "http://127.0.0.1:7000/")
-=======
-VARFISH_GM_SENDER_URL = env.str(
-    "VARFISH_GM_SENDER_URL", "http://127.0.0.1:7000/"
-)
->>>>>>> 9ce7b407
 
 # Enable submission of variants to CADD server.
 VARFISH_ENABLE_CADD_SUBMISSION = env.bool("VARFISH_ENABLE_CADD_SUBMISSION", default=False)
@@ -781,21 +765,16 @@
     AUTH_LDAP_SERVER_URI = env.str("AUTH_LDAP_SERVER_URI", None)
     AUTH_LDAP_BIND_DN = env.str("AUTH_LDAP_BIND_DN", None)
     AUTH_LDAP_BIND_PASSWORD = env.str("AUTH_LDAP_BIND_PASSWORD", None)
-    AUTH_LDAP_START_TLS = env.str("AUTH_LDAP_START_TLS", False)
-    AUTH_LDAP_CA_CERT_FILE = env.str("AUTH_LDAP_CA_CERT_FILE", None)
-    AUTH_LDAP_CONNECTION_OPTIONS = {**LDAP_DEFAULT_CONN_OPTIONS}
-    if AUTH_LDAP_CA_CERT_FILE:
-        AUTH_LDAP_CONNECTION_OPTIONS[ldap.OPT_X_TLS_CACERTFILE] = AUTH_LDAP_CA_CERT_FILE
-        AUTH_LDAP_CONNECTION_OPTIONS[ldap.OPT_X_TLS_NEWCTX] = 0
-    AUTH_LDAP_USER_FILTER = env.str("AUTH_LDAP_USER_FILTER", "(sAMAccountName=%(user)s)")
-
-    AUTH_LDAP_USER_SEARCH_BASE = env.str("AUTH_LDAP_USER_SEARCH_BASE", None)
+    AUTH_LDAP_CONNECTION_OPTIONS = LDAP_DEFAULT_CONN_OPTIONS
+
     AUTH_LDAP_USER_SEARCH = LDAPSearch(
-        AUTH_LDAP_USER_SEARCH_BASE, ldap.SCOPE_SUBTREE, LDAP_DEFAULT_FILTERSTR
+        env.str("AUTH_LDAP_USER_SEARCH_BASE", None),
+        ldap.SCOPE_SUBTREE,
+        LDAP_DEFAULT_FILTERSTR,
     )
     AUTH_LDAP_USER_ATTR_MAP = LDAP_DEFAULT_ATTR_MAP
     AUTH_LDAP_USERNAME_DOMAIN = env.str("AUTH_LDAP_USERNAME_DOMAIN", None)
-    AUTH_LDAP_DOMAIN_PRINTABLE = env.str("AUTH_LDAP_DOMAIN_PRINTABLE", AUTH_LDAP_USERNAME_DOMAIN)
+    AUTH_LDAP_DOMAIN_PRINTABLE = env.str("AUTH_LDAP_DOMAIN_PRINTABLE", None)
 
     AUTHENTICATION_BACKENDS = tuple(
         itertools.chain(("projectroles.auth_backends.PrimaryLDAPBackend",), AUTHENTICATION_BACKENDS)
