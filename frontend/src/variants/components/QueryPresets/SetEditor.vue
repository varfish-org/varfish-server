<script setup>
// eslint-disable
/** Component for editing a single preset set.
 *
 * Displays the list of preset category entries on the left as an accordion.
 *
 * The individual preset categories are editable via child components.
 */
import { computed, onMounted, ref, watch } from 'vue'
import { minLength, required } from '@vuelidate/validators'

import Sortable from 'sortablejs'

import { useCaseListStore } from '@/cases/stores/caseList'
import { useCtxStore } from '@/varfish/stores/ctx'
import { useQueryPresetsStore } from '@/variants/stores/queryPresets'

import ModalConfirm from '@/varfish/components/ModalConfirm.vue'
import ModalInput from '@/varfish/components/ModalInput.vue'
import Toast from '@/varfish/components/Toast.vue'
import FilterFormFrequencyPane from '@/variants/components/FilterForm/FrequencyPane.vue'
import FilterFormGenesRegionsPane from '@/variants/components/FilterForm/GenesRegionsPane.vue'
import FilterFormEffectPane from '@/variants/components/FilterForm/EffectPane.vue'
import FilterFormFlagsPane from '@/variants/components/FilterForm/FlagsPane.vue'
import FilterFormClinvarPane from '@/variants/components/FilterForm/ClinvarPane.vue'
import QueryPresetsSetProperties from '@/variants/components/QueryPresets/SetProperties.vue'
import QueryPresetsSetQuickPresets from '@/variants/components/QueryPresets/SetQuickPresets.vue'
import QueryPresetsQualityPane from '@/variants/components/QueryPresets/QualityPane.vue'

/** Reuseable definition for the labels. */
const labelRules = Object.freeze([required, minLength(5)])

/** Helper constant value table. */
const Category = Object.freeze({
  quickpresets: {
    name: 'quickpresets',
    title: 'Quick Presets',
  },
  frequencypresets: {
    name: 'frequencypresets',
    title: 'Frequency Presets',
  },
  impactpresets: {
    name: 'impactpresets',
    title: 'Variant Effect Presets',
  },
  chromosomepresets: {
    name: 'chromosomepresets',
    title: 'Genes & Regions Presets',
  },
  qualitypresets: {
    name: 'qualitypresets',
    title: 'Quality Presets',
  },
  flagsetcpresets: {
    name: 'flagsetcpresets',
    title: 'Flags etc. / ClinVar Presets',
  },
})

/** Define the props. */
const props = defineProps({
  projectUuid: String,
  presetSetUuid: String,
})

/** Access to application context. */
const ctxStore = useCtxStore()
/** Access store with cases. */
const caseListStore = useCaseListStore()
/** Access store with query presets. */
const queryPresetsStore = useQueryPresetsStore()

/** Computed access to the current PresetSet object in an undefined-safe manner. */
const presetSet = computed(() => {
  if (
    props.presetSetUuid &&
    queryPresetsStore.presetSets &&
    props.presetSetUuid in queryPresetsStore.presetSets
  ) {
    return queryPresetsStore.presetSets[props.presetSetUuid]
  }
})

/** The currently shown card / presets category. */
const selectedCategory = ref('presetset')
/** The currently shown presets category title. */
const selectedCategoryTitle = computed(() => {
  if (selectedCategory.value === 'presetset') {
    return 'PresetSet Properties'
  }
  if (selectedCategory.value) {
    return Category[selectedCategory.value].title
  } else {
    return 'UNDEFINED'
  }
})

/** The currently selected presets UUID or null. */
const selectedPresetsUuid = ref(null)
/** The currently selected presets object. */
const selectedPresets = computed(() => {
  if (
    !selectedCategory.value ||
    !presetSet.value ||
    selectedCategory.value == 'presetset'
  ) {
    return null
  }
  for (const presets of presetSet.value[`${selectedCategory.value}_set`]) {
    if (presets.sodar_uuid === selectedPresetsUuid.value) {
      return presets
    }
  }
  return null
})

/** Helper function to return category entries for current preset set. */
const getPresetSetEntries = (key) => {
  if (presetSet.value) {
    return presetSet.value[`${key}_set`]
  } else {
    return []
  }
}

/** Ref to the confirm modal. */
const modalConfirmRef = ref(null)
/** Ref to the input modal. */
const modalInputRef = ref(null)
/** Ref to the toast. */
const toastRef = ref(null)
/** Quick presets already sortable */
const sortable = ref(null)

/** Handle click on a presets category, will select first entry unless editing presets set properties. */
const handleCategoryClicked = async (category) => {
  queryPresetsStore.initialize(caseListStore.projectUuid, true)
  if (presetSet.value) {
    selectedCategory.value = category
    if (
      category !== 'presetset' &&
      presetSet.value[`${category}_set`].length > 0
    ) {
      selectedPresetsUuid.value =
        presetSet.value[`${category}_set`][0].sodar_uuid
    }
  }
}

/** Handle selection of a particular presets entry. */
const handlePresetsClicked = async (category, presetUuid) => {
  selectedCategory.value = category
  selectedPresetsUuid.value = presetUuid
}

/** Event handler for reverting current pane. */
const handleRevertClicked = async (category, presetsUuid) => {
  const entity =
    category === 'presetset' ? 'Preset Set' : Category[category].title
  const entityLower = entity.toLowerCase()
  await modalConfirmRef.value.show({
    noHeader: true,
    text: 'Please Confirm Reverting',
  })

  try {
    if (category === 'presetset') {
      await queryPresetsStore.revertPresetSet(props.presetSetUuid, presetsUuid)
    } else {
      await queryPresetsStore.revertPresets(
        category,
        props.presetSetUuid,
        presetsUuid,
      )
    }
    toastRef.value.show({
      level: 'success',
      title: 'Success!',
      text: `The ${entityLower} was successfully reverted.`,
    })
  } catch (err) {
    console.error(err)
    toastRef.value.show({
      level: 'error',
      title: 'Error!',
      text: `There was a problem reverting the ${entityLower}.`,
    })
  }
}

/** Event handler for saving current pane. */
const handleSaveClicked = async (category, presetsUuid) => {
  const entity =
    category === 'presetset' ? 'Preset Set' : Category[category].title
  const entityLower = entity.toLowerCase()

  try {
    if (category === 'presetset') {
      await queryPresetsStore.updatePresetSet(
        props.presetSetUuid,
        presetSet.value.label,
        presetSet.value.default_presetset,
      )
    } else {
      await queryPresetsStore.updatePresets(
        category,
        props.presetSetUuid,
        presetsUuid,
        selectedPresets.value,
      )
    }
    toastRef.value.show({
      level: 'success',
      title: 'Success!',
      text: `The ${entityLower} was successfully saved.`,
    })
  } catch (err) {
    console.error(err)
    toastRef.value.show({
      level: 'error',
      title: 'Error!',
      text: `There was a problem saving the ${entityLower}.`,
    })
  }
}

/** Event handler for adding a new preset in the given category. */
const handleAddClicked = async (category) => {
  const entity =
    category === 'presetset' ? 'Preset Set' : Category[category].title
  const entityLower = entity.toLowerCase()
  // prompt user for label to use
  const label = await modalInputRef.value.show({
    title: `Please enter new ${entity} label`,
    label: `Label for ${entity}`,
    helpText:
      'The label will be used for informative purposes (display to users) only.',
    defaultValue: `New ${entity}`,
    rules: labelRules,
    placeholderValue: `${entity} Label`,
  })

  try {
    let payload = { label }
    if (category === 'frequencypresets' || category === 'quickpresets') {
      payload = {
        label,
        frequency: null,
        impact: null,
        quality: null,
        chromosome: null,
        flagsetc: null,
      }
    } else if (category === 'qualitypresets') {
      payload = {
        label,
        fail: 'ignore',
      }
    }

    await queryPresetsStore.createPresets(
      category,
      props.presetSetUuid,
      payload,
    )
    toastRef.value.show({
      level: 'success',
      title: 'Success!',
      text: `The ${entityLower} was successfully added.`,
    })
  } catch (err) {
    console.error(err)
    toastRef.value.show({
      level: 'error',
      title: 'Error!',
      text: `There was a problem adding the ${entityLower}.`,
    })
  }
}

/** Event handler for renaming an existing preset in the given category. */
const handleRenameClicked = async (category, presetsUuid) => {
  const entity = Category[category].title
  const entityLower = entity.toLowerCase()
  // prompt user for label to use
  const label = await modalInputRef.value.show({
    title: `Please enter new ${entity} label`,
    label: `Label for ${entity}`,
    helpText:
      'The label will be used for informative purposes (display to users) only.',
    defaultValue: selectedPresets.value.label,
    rules: labelRules,
    placeholderValue: `${entity} Label`,
  })

  try {
    await queryPresetsStore.updatePresets(
      category,
      props.presetSetUuid,
      presetsUuid,
      { label },
    )
    toastRef.value.show({
      level: 'success',
      title: 'Success!',
      text: `The ${entityLower} was successfully updated.`,
    })
  } catch (err) {
    console.error(err)
    toastRef.value.show({
      level: 'error',
      title: 'Error!',
      text: `There was a problem saving the ${entityLower}.`,
    })
  }
}

/** Helper to get next free entity label for cloning. */
const _proposeCloneLabel = (category, presetsUuid) => {
  function isLabelKnown(label) {
    const equalLabels = presetSet.value[`${category}_set`]
      .map((p) => p.label)
      .filter((l) => l === label)
    return equalLabels.length > 0
  }

  let proposedLabelBase = 'Just a copy'
  for (const presets of presetSet.value[`${category}_set`]) {
    if (presets.sodar_uuid === presetsUuid) {
      proposedLabelBase = `Copy of ${presets.label}`
    }
  }
  let proposedLabel = proposedLabelBase
  for (let i = 1; isLabelKnown(proposedLabel); i++) {
    proposedLabel = `${proposedLabelBase} (${i})`
  }

  return proposedLabel
}

/** Event handler for cloning an existing preset in the given category. */
const handleCloneClicked = async (category, presetsUuid) => {
  const entity = Category[category].title
  const entityLower = entity.toLowerCase()
  // prompt user for label to use
  const label = await modalInputRef.value.show({
    title: `Please enter ${entity} label`,
    label: `Label for ${entity} Clone`,
    helpText:
      'The label will be used for informative purposes (display to users) only.',
    defaultValue: _proposeCloneLabel(category, presetsUuid),
    rules: labelRules,
    placeholderValue: `${entity} Label`,
  })

  try {
    await queryPresetsStore.clonePresets(
      category,
      props.presetSetUuid,
      presetsUuid,
      label,
    )
    toastRef.value.show({
      level: 'success',
      title: 'Success!',
      text: `The ${entityLower} were successfully cloned.`,
    })
  } catch (err) {
    console.error(err)
    toastRef.value.show({
      level: 'error',
      title: 'Error!',
      text: `There was a problem cloning the ${entityLower}.`,
    })
  }
}

/** Event handler for deleting an existing prest in the given category. */
const handleDeleteClicked = async (category, presetsUuid) => {
  const entity = Category[category].title
  const entityLower = entity.toLowerCase()
  await modalConfirmRef.value.show({
    title: 'Please Confirm Deletion',
    isDanger: true,
  })

  selectedPresetsUuid.value = null

  try {
    await queryPresetsStore.destroyPresets(
      category,
      props.presetSetUuid,
      presetsUuid,
    )
    toastRef.value.show({
      level: 'success',
      title: 'Success!',
      text: `The ${entityLower} were successfully deleted.`,
    })
  } catch (err) {
    console.error(err)
    toastRef.value.show({
      level: 'error',
      title: 'Error!',
      text: `There was a problem deleting the ${entityLower}.`,
    })
  }
}

const setUpQuickPresetSortable = () => {
  var el = document.getElementById('quickpresets')
  sortable.value = Sortable.create(el, {
    dataIdAttr: 'id',
    draggable: '.drag-item',
    store: {
      /**
       * Save the order of elements. Called onEnd (when the item is dropped).
       * @param {Sortable}  sortable
       */
      set: async (sortable) => {
        var uuids = sortable.toArray()
        var uuidsToPresets = {}
        for (const presets of presetSet.value[
          `${selectedCategory.value}_set`
        ]) {
          uuidsToPresets[presets.sodar_uuid] = presets
        }
        uuids.forEach(async (presetsUuid, i) => {
          if (presetsUuid in uuidsToPresets) {
            uuidsToPresets[presetsUuid].position = i
            await queryPresetsStore.updatePresets(
              'quickpresets',
              props.presetSetUuid,
              presetsUuid,
              uuidsToPresets[presetsUuid],
            )
          }
        })
      },
    },
  })
}

/** When mounted, start out with frequency presets. Initialize store if necessary. */
onMounted(async () => {
<<<<<<< HEAD
  await caseListStore.initialize(props.projectUuid)
  await queryPresetsStore.initialize(caseListStore.projectUuid)
  handleCategoryClicked('presetset')
=======
  await caseListStore.initialize(
    appContext.sodar_uuid,
    appContext.project.sodar_uuid,
  )
  await queryPresetsStore.initialize(
    caseListStore.csrfToken,
    caseListStore.projectUuid,
  )
  await handleCategoryClicked('presetset')
>>>>>>> 9b49acbc
  if (getPresetSetEntries('quickpresets').length > 0) {
    setUpQuickPresetSortable()
  }
})

/** Handle change of presetSetUuid. */
watch(
  () => props.presetSetUuid,
  async (newValue) => {
    await handleCategoryClicked('presetset')
    if (sortable.value === null) {
      setUpQuickPresetSortable()
    }
  },
)

// eslint-enable
</script>

<template>
  <!-- eslint-disable -->
  <div>
    <div v-if="!presetSetUuid" class="text-muted text-center font-italic">
      No query preset selected.
    </div>
    <div
      v-else-if="presetSetUuid === 'factory-defaults'"
      class="text-muted text-center font-italic"
    >
      Cannot display factory defaults (yet). Why don't you just clone them and
      inspect your copy?
    </div>
    <div v-else>
      <div class="row pt-1">
        <div class="col-3 pl-0">
          <div class="accordion">
            <div class="card mb-0">
              <div
                class="card-header pl-1 pr-1 pt-1 pb-1"
                :class="{ 'bg-secondary': selectedCategory === 'presetset' }"
              >
                <h2 class="mb-0">
                  <button
                    class="btn btn-block text-left shadow-none"
                    :class="{
                      'text-white': selectedCategory === 'presetset',
                      'text-dark': selectedCategory !== 'presetset',
                    }"
                    type="button"
                    @click="handleCategoryClicked('presetset')"
                  >
                    Preset Set Properties
                  </button>
                </h2>
              </div>
            </div>
            <div v-for="category in Object.values(Category)" class="card mb-0">
              <div
                class="card-header pl-1 pr-1 pt-1 pb-1"
                :class="{ 'bg-secondary': selectedCategory === category.name }"
              >
                <h2 class="mb-0">
                  <button
                    class="btn btn-block text-left shadow-none"
                    :class="{
                      'text-white': selectedCategory === category.name,
                      'text-dark': selectedCategory !== category.name,
                    }"
                    type="button"
                    @click="handleCategoryClicked(category.name)"
                  >
                    {{ category.title }}
                  </button>
                </h2>
              </div>

              <div
                class="collapse"
                :class="{ show: selectedCategory === category.name }"
              >
                <div class="card-body" :id="category.name">
                  <template
                    v-if="getPresetSetEntries(category.name).length > 0"
                  >
                    <div
                      v-for="entry in getPresetSetEntries(category.name)"
                      class="drag-item nav nav-pills flex-column"
                      :id="entry.sodar_uuid"
                    >
                      <a
                        class="nav-link"
                        :class="{
                          active: entry.sodar_uuid === selectedPresetsUuid,
                        }"
                        style="cursor: pointer"
                        @click="
                          handlePresetsClicked(category.name, entry.sodar_uuid)
                        "
                      >
                        <i-mdi-reorder-horizontal
                          v-if="category.name === 'quickpresets'"
                        />
                        {{ entry.label }}
                      </a>
                    </div>
                  </template>
                  <div v-else class="nav nav-pills flex-column">
                    <span class="nav-link text-muted text-center font-italic"
                      >No presets yet.</span
                    >
                  </div>
                  <div class="nav nav-pills flex-column pt-3 pb-3">
                    <a
                      href="#"
                      class="btn btn-sm btn-light"
                      @click.prevent="handleAddClicked(category.name)"
                    >
                      <i-mdi-plus-circle />
                      Add New
                    </a>
                  </div>
                </div>
              </div>
            </div>
          </div>
        </div>
        <div class="col-9 pl-0 pr-0">
          <div class="border-bottom d-flex flex-row pb-2 mb-3">
            <h5 class="flex-grow-1">
              {{ selectedCategoryTitle }}
              <small class="text-muted">
                {{ selectedPresets?.label }}
              </small>
            </h5>
            <div class="btn-group">
              <a
                class="btn btn-sm btn-success"
                @click="
                  handleSaveClicked(selectedCategory, selectedPresetsUuid)
                "
              >
                <i-mdi-check />
                Save
              </a>
              <a
                class="btn btn-sm btn-secondary"
                @click="
                  handleRevertClicked(selectedCategory, selectedPresetsUuid)
                "
              >
                <i-mdi-undo-variant />
                Revert
              </a>
              <a
                v-if="selectedCategory !== 'presetset'"
                class="btn btn-sm btn-primary"
                @click="
                  handleCloneClicked(selectedCategory, selectedPresetsUuid)
                "
              >
                <i-mdi-content-copy />
                Clone
              </a>
              <a
                v-if="selectedCategory !== 'presetset'"
                class="btn btn-sm btn-primary"
                :class="{ disabled: presetSetUuid === 'factory-defaults' }"
                @click="
                  handleRenameClicked(selectedCategory, selectedPresetsUuid)
                "
              >
                <i-mdi-file-document-edit />
                Rename
              </a>
              <a
                v-if="selectedCategory !== 'presetset'"
                class="btn btn-sm btn-danger"
                :class="{ disabled: presetSetUuid === 'factory-defaults' }"
                @click="
                  handleDeleteClicked(selectedCategory, selectedPresetsUuid)
                "
              >
                <i-mdi-delete-forever />
                Delete
              </a>
            </div>
          </div>
          <!-- PresetSet Properties -->
          <div v-if="selectedCategory === 'presetset' && presetSet">
            <QueryPresetsSetProperties
              v-model:label="presetSet.label"
              v-model:defaultPresetSet="presetSet.default_presetset"
              :currentDefaultPresetSet="
                queryPresetsStore.getDefaultPresetSetName()
              "
            />
          </div>
          <!-- Quick Presets -->
          <div
            v-else-if="
              selectedCategory === 'quickpresets' && selectedPresetsUuid
            "
          >
            <QueryPresetsSetQuickPresets
              :preset-set="presetSet"
              :query-settings="selectedPresets"
            />
          </div>
          <!-- Frequency -->
          <div
            v-else-if="
              selectedCategory === 'frequencypresets' && selectedPresetsUuid
            "
          >
            <FilterFormFrequencyPane
              filtration-complexity-mode="advanced"
              :case="{ release: 'GRCh37' }"
              :query-settings="selectedPresets"
            />
          </div>
          <!-- Variants & Effects -->
          <div
            v-else-if="
              selectedCategory === 'impactpresets' && selectedPresetsUuid
            "
          >
            <FilterFormEffectPane
              filtration-complexity-mode="advanced"
              :query-settings="selectedPresets"
            />
          </div>
          <!-- Genes & Regions -->
          <div
            v-else-if="
              selectedCategory === 'chromosomepresets' && selectedPresetsUuid
            "
          >
            <FilterFormGenesRegionsPane
              filtration-complexity-mode="advanced"
              :query-settings="selectedPresets"
            />
          </div>
          <!-- Quality -->
          <div
            v-else-if="
              selectedCategory === 'qualitypresets' && selectedPresetsUuid
            "
          >
            <QueryPresetsQualityPane :query-settings="selectedPresets" />
          </div>
          <!-- Flags etc. / ClinVar -->
          <div
            v-else-if="
              selectedCategory === 'flagsetcpresets' && selectedPresetsUuid
            "
          >
            <h6>ClinVar</h6>
            <FilterFormFlagsPane
              filtration-complexity-mode="advanced"
              :query-settings="selectedPresets"
            />
            <h6>ClinVar</h6>
            <FilterFormClinvarPane
              filtration-complexity-mode="advanced"
              :query-settings="selectedPresets"
            />
          </div>
          <!-- Nothing Selected -->
          <div v-else class="text-center text-muted font-italic">
            Please select a presets entry on the left to edit.
          </div>
        </div>
      </div>
    </div>
    <ModalConfirm ref="modalConfirmRef" />
    <ModalInput ref="modalInputRef" />
    <Toast ref="toastRef" :autohide="false" />
  </div>
  <!-- eslint-enable -->
</template>

<style scoped>
@import 'bootstrap/dist/css/bootstrap.css';
</style><|MERGE_RESOLUTION|>--- conflicted
+++ resolved
@@ -444,21 +444,9 @@
 
 /** When mounted, start out with frequency presets. Initialize store if necessary. */
 onMounted(async () => {
-<<<<<<< HEAD
   await caseListStore.initialize(props.projectUuid)
   await queryPresetsStore.initialize(caseListStore.projectUuid)
-  handleCategoryClicked('presetset')
-=======
-  await caseListStore.initialize(
-    appContext.sodar_uuid,
-    appContext.project.sodar_uuid,
-  )
-  await queryPresetsStore.initialize(
-    caseListStore.csrfToken,
-    caseListStore.projectUuid,
-  )
   await handleCategoryClicked('presetset')
->>>>>>> 9b49acbc
   if (getPresetSetEntries('quickpresets').length > 0) {
     setUpQuickPresetSortable()
   }
