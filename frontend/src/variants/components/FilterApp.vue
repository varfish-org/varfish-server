<script setup>
import $ from 'jquery'
import { watch, onMounted, nextTick, onBeforeMount } from 'vue'
import { useRouter } from 'vue-router'

import { State } from '@/varfish/storeUtils'
import { useVariantFlagsStore } from '@/variants/stores/variantFlags'
import { useVariantCommentsStore } from '@/variants/stores/variantComments'
import { useVariantQueryStore } from '@/variants/stores/variantQuery'
import { useVariantAcmgRatingStore } from '@/variants/stores/variantAcmgRating'
import { useVariantResultSetStore } from '@/variants/stores/variantResultSet'
import { useCaseDetailsStore } from '@/cases/stores/caseDetails'
import { useCtxStore } from '@/varfish/stores/ctx'
import { updateUserSetting } from '@/varfish/userSettings'
import { QueryStates, QueryStateToText } from '@/variants/enums'

import FilterForm from '@/variants/components/FilterForm.vue'
import FilterResultsTable from '@/variants/components/FilterResultsTable.vue'

const props = defineProps({
  /** The project UUID. */
  projectUuid: String,
  /** The case UUID. */
  caseUuid: String,
})

const ctxStore = useCtxStore()

const router = useRouter()

const variantQueryStore = useVariantQueryStore()
const variantFlagsStore = useVariantFlagsStore()
const variantCommentsStore = useVariantCommentsStore()
const variantAcmgRatingStore = useVariantAcmgRatingStore()
const caseDetailsStore = useCaseDetailsStore()
const variantResultSetStore = useVariantResultSetStore()

const showDetails = async (event) => {
  variantQueryStore.lastPosition = document.querySelector('div#app').scrollTop
  router.push({
    name: 'seqvar-details',
    params: {
      row: event.smallvariantresultrow,
      selectedSection: event.selectedSection ?? null,
    },
  })
}

/** Whether the form is visible. */
const filterFormVisible = defineModel('filterFormVisible', {
  type: Boolean,
  default: true,
})
/** Whether the query logs are visible. */
const queryLogsVisible = defineModel('queryLogsVisible', {
  type: Boolean,
  default: true,
})

// Reflect "show inline help" and "filter complexity" setting in navbar checkbox.
watch(
  () => variantQueryStore.showFiltrationInlineHelp,
  (newValue, oldValue) => {
    if (newValue !== undefined && newValue !== null && newValue !== oldValue) {
      updateUserSetting(
        ctxStore.csrfToken,
        'vueapp.filtration_inline_help',
        newValue,
      )
    }
    $('#vueapp-filtration-inline-help').prop('checked', newValue)
  },
)
watch(
  () => variantQueryStore.filtrationComplexityMode,
  (newValue, oldValue) => {
    if (newValue !== null && newValue !== undefined && newValue !== oldValue) {
      updateUserSetting(
        ctxStore.csrfToken,
        'vueapp.filtration_complexity_mode',
        newValue,
      )
    }
    $('#vueapp-filtration-complexity-mode').val(newValue).change()
  },
)

// Vice versa.
onMounted(() => {
  const handleUpdate = () => {
    const variantQueryStore = useVariantQueryStore()
    variantQueryStore.showFiltrationInlineHelp = $(
      '#vueapp-filtration-inline-help',
    ).prop('checked')
    variantQueryStore.filtrationComplexityMode = $(
      '#vueapp-filtration-complexity-mode',
    ).val()
  }
  nextTick(() => {
    handleUpdate()
    $('#vueapp-filtration-inline-help').change(handleUpdate)
    $('#vueapp-filtration-complexity-mode').change(handleUpdate)
  })
})

/** Refresh the stores. */
const refreshStores = async () => {
  if (!props.caseUuid) {
    return
  }

  // Reset all stores to avoid artifacts.
  variantQueryStore.$reset()
  variantFlagsStore.$reset()
  variantCommentsStore.$reset()
  variantAcmgRatingStore.$reset()
<<<<<<< HEAD
  variantResultSetStore.$reset()
=======
  // Do not reset the result set store, as we need to keep the table settings when returning from
  // variant details.
>>>>>>> 9b7f085e

  await caseDetailsStore.initialize(props.projectUuid, props.caseUuid)

  await Promise.all([
    variantQueryStore.initialize(props.projectUuid, props.caseUuid),
    variantFlagsStore.initialize(
      props.projectUuid,
      caseDetailsStore.caseObj.sodar_uuid,
    ),
    variantCommentsStore.initialize(
      props.projectUuid,
      caseDetailsStore.caseObj.sodar_uuid,
    ),
    variantAcmgRatingStore.initialize(
      props.projectUuid,
      caseDetailsStore.caseObj.sodar_uuid,
    ),
    variantResultSetStore.initialize(),
  ])
  if (variantQueryStore.queryUuid) {
    await variantResultSetStore.loadResultSetViaQuery(
      variantQueryStore.queryUuid,
    )
  }
}

// Initialize (=refresh) stores when mounted.
onBeforeMount(() => refreshStores())

// Refresh stores when the case UUID changes.
watch(
  () => props.caseUuid,
  () => refreshStores(),
)
</script>

<template>
  <div
    v-if="variantQueryStore.storeState.state === State.Active"
    class="d-flex flex-column h-100 mx-3"
  >
    <!-- query form -->
    <div
      v-if="filterFormVisible"
      class="container-fluid sodar-page-container p-0 mb-2"
    >
      <div
        v-if="variantQueryStore.showFiltrationInlineHelp"
        class="alert alert-secondary small p-2"
      >
        <i-mdi-information />
        This is the variant filtration form. You can use the form controls below
        to adjust your filter criteria. The results of your previous query will
        be loaded automatically if there are any. You can toggle these gray
        boxes with verbose information using the
        <span class="badge badge-primary">
          <i-mdi-toggle-switch-outline style="scale: 200%" class="mr-2 ml-1" />
          <i-fa-solid-info />
        </span>
        switch on the top. You can change between simpler and more
        complex/powerful forms using the
        <span class="badge badge-primary">
          <i-mdi-form-dropdown style="scale: 150%" class="mr-2 ml-1" />
          <i-mdi-podium />
        </span>
        input next to it.
        <strong>
          Click the
          <span class="badge badge-primary">
            <i-mdi-refresh />
            Filter &amp; Display
          </span>
          when you are ready!
        </strong>
      </div>

      <FilterForm v-model:store="variantQueryStore" />
    </div>

    <!-- table to fill when query finished -->
    <div
      v-if="variantQueryStore.queryState === QueryStates.Fetched.value"
      class="flex-grow-1 mb-2"
    >
      <pre v-show="queryLogsVisible">{{
        variantQueryStore.queryLogs?.join('\n')
      }}</pre>
      <FilterResultsTable
        :patho-enabled="
          variantQueryStore.previousQueryDetails.query_settings.patho_enabled
        "
        :prio-enabled="
          variantQueryStore.previousQueryDetails.query_settings.prio_enabled
        "
        @variant-selected="showDetails"
      />
    </div>
    <div
      v-else-if="
        [
          QueryStates.Running.value,
          QueryStates.Resuming.value,
          QueryStates.Finished.value,
          QueryStates.Fetching.value,
        ].includes(variantQueryStore.queryState)
      "
      class="alert alert-info"
    >
      <i-fa-solid-circle-notch class="spin" />
      <strong class="pl-2"
        >{{ QueryStateToText[variantQueryStore.queryState] }} ...</strong
      >
      <pre>{{ variantQueryStore.queryLogs?.join('\n') }}</pre>
    </div>
    <div v-else class="alert alert-info">
      <strong>
        <template
          v-if="variantQueryStore.queryState === QueryStates.Initial.value"
        >
          No query has been started yet.
        </template>
        <template
          v-else-if="
            variantQueryStore.queryState === QueryStates.Cancelled.value
          "
        >
          The query has been canceled.
        </template>
        <template
          v-if="variantQueryStore.queryState === QueryStates.Error.value"
        >
          An error has occurred in the query!
        </template>
      </strong>
      <div>
        Click
        <span class="badge badge-primary">
          <i-mdi-refresh />
          Filter &amp; Display
        </span>
        to start filtering and create results to display here. You may want to
        adjust the filter settings to your needs first.
      </div>
    </div>
  </div>
  <div v-else class="alert alert-info m-3">
    <i-fa-solid-circle-notch class="spin" />
    <strong class="pl-2">Loading site ...</strong>
  </div>
</template>

<style scoped>
@import 'bootstrap/dist/css/bootstrap.css';
</style><|MERGE_RESOLUTION|>--- conflicted
+++ resolved
@@ -114,12 +114,8 @@
   variantFlagsStore.$reset()
   variantCommentsStore.$reset()
   variantAcmgRatingStore.$reset()
-<<<<<<< HEAD
-  variantResultSetStore.$reset()
-=======
   // Do not reset the result set store, as we need to keep the table settings when returning from
   // variant details.
->>>>>>> 9b7f085e
 
   await caseDetailsStore.initialize(props.projectUuid, props.caseUuid)
 
