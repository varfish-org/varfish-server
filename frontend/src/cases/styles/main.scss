--- conflicted
+++ resolved
@@ -1,26 +1,4 @@
-<<<<<<< HEAD
-@use 'vuetify' with (
-  $utilities: (
-    margin: false,
-    margin-x: false,
-    margin-y: false,
-    margin-top: false,
-    margin-bottom: false,
-    margin-left: false,
-    margin-right: false,
-    margin-start: false,
-    margin-end: false,
-    negative-margin: false,
-    negative-margin-x: false,
-    negative-margin-y: false,
-    negative-margin-top: false,
-    negative-margin-bottom: false,
-    negative-margin-left: false,
-    negative-margin-right: false,
-    negative-margin-start: false,
-    negative-margin-end: false,
-  )
-);
+@use 'vuetify';
 
 @font-face {
   font-family: 'Segoe UI';
@@ -103,7 +81,4 @@
   font-style: normal;
   font-weight: 400;
   line-height: 20px;
-}
-=======
-@use 'vuetify';
->>>>>>> 5ce77ce7
+}