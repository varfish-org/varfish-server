<<<<<<< HEAD
/**
 * Helper code for handling genotype presets, includes pedigree handling.
 */
=======
>>>>>>> d87b2252
import {
  SeqvarsGenotypePresetChoice,
  SeqvarsSampleGenotypePydantic,
} from '@varfish-org/varfish-api/lib'

import { PedigreeObj } from '@/cases/stores/caseDetails'

/**
 * Compute the longest path from a member to a founder in the pedigree.
 *
 * @param pedigree The `PedigreeObj` to use for family members.
 * @returns A map from member name to longest path to a founder.
 */
export const computeFounderPathLengths = (
  pedigree: PedigreeObj,
): Map<string, number> => {
  const result = new Map<string, number>()
  const memberNames = new Set<string>(
    pedigree.individual_set.map((member) => member.name),
  )

  // Detect the case where we would make no progress - father/mother set but
  // unknown.
  for (const memberObj of pedigree.individual_set) {
    if (
      (!!memberObj.father &&
        memberObj.father !== '0' &&
        !memberNames.has(memberObj.father)) ||
      (!!memberObj.mother &&
        memberObj.mother !== '0' &&
        !memberNames.has(memberObj.mother))
    ) {
      throw new Error(
        `Could not find father ${memberObj.father} or mother ${memberObj.mother} for member ${memberObj.name}`,
      )
    }
  }

  // Process all pedigree members, building a map of member name to longest path.
  let iteration: number = 0
  const toProcess = new Set<string>(memberNames)
  while (result.size < pedigree.individual_set.length) {
    iteration += 1
    if (iteration > pedigree.individual_set.length) {
      throw new Error('Infinite loop over pedigree members detected')
    }

    const toRemove = new Set<string>()
    for (const memberName of toProcess) {
      const memberObj = pedigree.individual_set.find(
        (m) => m.name === memberName,
      )
      if (!memberObj) {
        throw new Error(`Could not find member ${memberName}`)
      }
      if (
        (!memberObj.father || memberObj.father === '0') &&
        (!memberObj.mother || memberObj.mother === '0')
      ) {
        result.set(memberName, 0)
        toRemove.add(memberName)
      } else if (
        !!memberObj.father &&
        result.has(memberObj.father) &&
        !!memberObj.mother &&
        result.has(memberObj.mother)
      ) {
        result.set(
          memberName,
          Math.max(
            result.get(memberObj.father)!,
            result.get(memberObj.mother)!,
          ) + 1,
        )
        toRemove.add(memberName)
      }
    }
    for (const member of toRemove) {
      toProcess.delete(member)
    }
  }

  return result
}

/**
 * Pick index from the pedigree.
 *
 * The following heuristic is used. In the case of more than one match, use the first one found.
 *
 * - Compute the longest path of the individual to a founder (individual without any parents).
 * - Pick affected individual with the longest path.
 * - If there are no affected individual, pick first unaffected with the longest path.
 *
 * @param pedigree The `PedigreeObj` to use for family members.
 * @returns The index of the individual to use.
 * @throws Error if no individual can be picked (empty).
 */
export const pickIndexFromPedigree = (pedigree: PedigreeObj): string => {
  const founderPathLengths = computeFounderPathLengths(pedigree)
  if (founderPathLengths.size === 0) {
    throw new Error('No individual in pedigree')
  }

  const longestPathLength = Math.max(...Array.from(founderPathLengths.values()))
  let firstLongestFound: string | undefined = undefined
  for (const individual of pedigree.individual_set) {
    const memberName = individual.name
    const pathLength = founderPathLengths.get(memberName)!
    if (pathLength === longestPathLength) {
      if (firstLongestFound === undefined) {
        firstLongestFound = memberName
      }
      if (
        pedigree.individual_set.find((m) => m.name === memberName)?.affected
      ) {
        return memberName
      }
    }
  }

  return firstLongestFound!
}

/**
 * Compute the genotype choice (for input to query engine) from pedigree and genotype presets
 * choice.
 *
 * @param pedigree The `PedigreeObj` to use for family members.
 * @param genotypeChoice The genotype preset choice to use.
 */
export const presetChoiceToGenotypeChoice = (
  pedigree: PedigreeObj,
  genotypeChoice: SeqvarsGenotypePresetChoice,
): SeqvarsSampleGenotypePydantic[] => {
  const memberNames = pedigree.individual_set.map((m) => m.name)
  const isAffected = new Map<string, boolean>(
    pedigree.individual_set.map((m) => [m.name, m.affected]),
  )
  const indexName = pickIndexFromPedigree(pedigree)
  const index = pedigree.individual_set.find((m) => m.name === indexName)
  if (!index) {
    throw new Error('Could not find index in pedigree')
  }
  const fatherName = pedigree.individual_set.find(
    (m) => m.name === index.father,
  )?.name
  const motherName = pedigree.individual_set.find(
    (m) => m.name === index.mother,
  )?.name

  switch (genotypeChoice) {
    case 'any':
      return memberNames.map(
        (sampleName): SeqvarsSampleGenotypePydantic => ({
          sample: sampleName,
          genotype: 'any',
          enabled: true,
          include_no_call: false,
        }),
      )
    case 'de_novo':
      return memberNames.map((sampleName): SeqvarsSampleGenotypePydantic => {
        if (sampleName === indexName) {
          return {
            sample: sampleName,
            genotype: 'variant',
            enabled: true,
            include_no_call: false,
          }
        } else {
          return {
            sample: sampleName,
            genotype: 'ref',
            enabled: true,
            include_no_call: false,
          }
        }
      })
    case 'dominant':
      return memberNames.map((sampleName): SeqvarsSampleGenotypePydantic => {
        if (isAffected.get(sampleName) === true) {
          return {
            sample: sampleName,
            genotype: 'het',
            enabled: true,
            include_no_call: false,
          }
        } else {
          return {
            sample: sampleName,
            genotype: 'ref',
            enabled: true,
            include_no_call: false,
          }
        }
      })
    case 'compound_heterozygous_recessive':
    case 'recessive':
    case 'x_recessive':
    case 'homozygous_recessive':
      return memberNames.map((sampleName): SeqvarsSampleGenotypePydantic => {
        if (indexName === sampleName) {
          return {
            sample: sampleName,
            genotype: 'recessive_index',
            enabled: true,
            include_no_call: false,
          }
        } else if (!!fatherName && sampleName === fatherName) {
          return {
            sample: sampleName,
            genotype: 'recessive_father',
            enabled: true,
            include_no_call: false,
          }
        } else if (!!motherName && sampleName === motherName) {
          return {
            sample: sampleName,
            genotype: 'recessive_mother',
            enabled: true,
            include_no_call: false,
          }
        } else {
          return {
            sample: sampleName,
            genotype: 'any',
            enabled: true,
            include_no_call: false,
          }
        }
      })
    case 'affected_carriers':
      return memberNames.map((sampleName): SeqvarsSampleGenotypePydantic => {
        if (isAffected.get(sampleName) === true) {
          return {
            sample: sampleName,
            genotype: 'variant',
            enabled: true,
            include_no_call: false,
          }
        } else {
          return {
            sample: sampleName,
            genotype: 'ref',
            enabled: true,
            include_no_call: false,
          }
        }
      })
  }
}<|MERGE_RESOLUTION|>--- conflicted
+++ resolved
@@ -1,9 +1,6 @@
-<<<<<<< HEAD
 /**
  * Helper code for handling genotype presets, includes pedigree handling.
  */
-=======
->>>>>>> d87b2252
 import {
   SeqvarsGenotypePresetChoice,
   SeqvarsSampleGenotypePydantic,
