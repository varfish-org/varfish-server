<script setup lang="ts">
<<<<<<< HEAD
import {
  SeqvarsQueryDetails,
  SeqvarsQueryPresetsSetVersionDetails,
} from '@varfish-org/varfish-api/lib'
import { swapIndices } from 'remeda'
import { ref } from 'vue'

=======
import { SeqvarsQueryPresetsSetVersionDetails } from '@varfish-org/varfish-api/lib'
import { swapIndices } from 'remeda'
import { ref } from 'vue'

import { Query } from '@/seqvars/types'

>>>>>>> d87b2252
import data from './fixture.GeneDataTable.json'

type GeneItem = {
  gene: string
  effect: string
  '%_freq': number
  hom: number
  pLI_gnomAD: number
  pLI_ExAC: number
  Z_syn_gnomAD: number
  Z_mis_gnomAD: number
  acc_gain: number
  acc_loss: number
  don_gain: number
  CADD_PHRI: number
  index: string
  father: string
  mother: string
  ACMG: string
  ClinVar: string
}

const props = defineProps<{
  selectedQueryIndex: number
  presetsDetails: SeqvarsQueryPresetsSetVersionDetails
  queries: SeqvarsQueryDetails[]
}>()

const columns = ref(
  (
    [
      { title: 'gene', key: 'gene' },
      { title: 'effect', key: 'effect' },
      { title: '% freq', key: '%_freq' },
      { title: '#hom', key: 'hom' },
      { title: 'pLI - gnomAD', key: 'pLI_gnomAD' },
      { title: 'pLI - ExAC', key: 'pLI_ExAC' },
      { title: 'Z Syn - gnomAD', key: 'Z_syn_gnomAD' },
      { title: 'Z Mis - gnomAD', key: 'Z_mis_gnomAD' },
      { title: 'acc-gain', key: 'acc_gain' },
      { title: 'acc-loss', key: 'acc_loss' },
      { title: 'don-gain', key: 'don_gain' },
      { title: 'CADD-PHRI', key: 'CADD_PHRI' },
      { title: 'index', key: 'index' },
      { title: 'father', key: 'father' },
      { title: 'mother', key: 'mother' },
      { title: 'ACMG', key: 'ACMG' },
      { title: 'ClinVar', key: 'ClinVar' },
    ] satisfies { title: string; key: keyof GeneItem }[]
  ).map((c) => ({ ...c, enabled: true })),
)

const loading = ref(false)
const itemsPerPage = ref(18)
const searchQuery = ref('')
const serverItems = ref<GeneItem[]>([])
const totalItems = ref(data.length)

const emit = defineEmits<{ showDetails: [GeneItem] }>()

async function fakeLoadItems({
  page,
  itemsPerPage,
  sortBy,
}: {
  page: number
  itemsPerPage: number
  sortBy: { key: keyof GeneItem; order: 'desc' | 'asc' }[]
}) {
  loading.value = true
  await new Promise((resolve) => setTimeout(resolve, 500))

  const start = (page - 1) * itemsPerPage
  const end = start + itemsPerPage
  const items = [...data, ...data]

  if (sortBy.length) {
    const [{ key, order }] = sortBy
    items.sort((a, b) => {
      const aValue = a[key]!
      const bValue = b[key]!
      return (order === 'desc' ? bValue > aValue : aValue < bValue) ? 1 : -1
    })
  }

  const paginated = items.slice(start, end)

  serverItems.value = paginated as any
  totalItems.value = items.length
  loading.value = false
}
</script>

<template>
  <div
    style="
      padding: 4px 16px;
      display: flex;
      flex-direction: row;
      align-items: center;
      justify-content: space-between;
      background-color: #f9f9f9;
    "
  >
    <div>
      #{{ props.selectedQueryIndex + 1 }}
      {{ props.queries[props.selectedQueryIndex].label }}
    </div>
    <v-dialog max-width="500">
      <template #activator="{ props: activatorProps }">
        <v-btn
          v-bind="activatorProps"
          size="small"
          variant="plain"
          append-icon="mdi-tune-variant"
          text="Customize"
        />
      </template>

      <template #default="{ isActive }">
        <v-card title="Customize Columns">
          <v-card-text style="height: auto; overflow-y: auto">
            <div
              v-for="(col, index) in columns"
              :key="col.key"
              style="display: flex; align-items: center; gap: 8px"
            >
              <div style="display: flex; gap: 4px">
                <v-btn
                  density="compact"
                  size="x-small"
                  icon="mdi-arrow-up"
                  @click="
                    columns = swapIndices(
                      columns,
                      index,
                      Math.max(index - 1, 0),
                    )
                  "
                />
                <v-btn
                  density="compact"
                  size="x-small"
                  icon="mdi-arrow-down"
                  @click="
                    columns = swapIndices(
                      columns,
                      index,
                      Math.min(index + 1, columns.length - 1),
                    )
                  "
                />
              </div>
              <v-switch
                v-model="col.enabled"
                :label="col.title"
                :hide-details="true"
                density="compact"
                color="blue"
              />
            </div>
          </v-card-text>

          <v-card-actions>
            <v-spacer></v-spacer>

            <v-btn text="Close Dialog" @click="isActive.value = false"></v-btn>
          </v-card-actions>
        </v-card>
      </template>
    </v-dialog>
  </div>

  <v-data-table-server
    v-model:items-per-page="itemsPerPage"
    density="compact"
    :headers="[
      ...columns.filter((c) => c.enabled),
      { title: 'actions', key: 'actions', align: 'end', sortable: false },
    ]"
    :items="serverItems"
    :items-length="totalItems"
    :loading="loading"
    :search="searchQuery"
    item-value="name"
    class="gene-data-table"
    style="font-size: var(--font-size-xs)"
    @update:options="fakeLoadItems"
    @click:row="(event: unknown, row: any) => emit('showDetails', row.item)"
  >
    <!-- eslint-disable-next-line vue/valid-v-slot -->
    <template #item.actions="{ item }">
      <v-icon class="me-2" size="small" @click="emit('showDetails', item)">
        mdi-arrow-right
      </v-icon>
    </template>
  </v-data-table-server>
</template>

<style>
.gene-data-table th,
.gene-data-table td {
  padding: 0 4px !important;
}
</style><|MERGE_RESOLUTION|>--- conflicted
+++ resolved
@@ -1,20 +1,10 @@
 <script setup lang="ts">
-<<<<<<< HEAD
-import {
-  SeqvarsQueryDetails,
-  SeqvarsQueryPresetsSetVersionDetails,
-} from '@varfish-org/varfish-api/lib'
-import { swapIndices } from 'remeda'
-import { ref } from 'vue'
-
-=======
 import { SeqvarsQueryPresetsSetVersionDetails } from '@varfish-org/varfish-api/lib'
 import { swapIndices } from 'remeda'
 import { ref } from 'vue'
 
 import { Query } from '@/seqvars/types'
 
->>>>>>> d87b2252
 import data from './fixture.GeneDataTable.json'
 
 type GeneItem = {
