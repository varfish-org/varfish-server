--- conflicted
+++ resolved
@@ -201,14 +201,6 @@
           <CollapsibleGroup title="Genotype">
             <template v-if="selectedQuery.genotypepresets?.choice" #summary>
               <Item
-<<<<<<< HEAD
-                v-for="key in Object.keys(
-                  GENOTYPE_PRESET_TO_RECESSIVE_MODE,
-                ) as SeqvarsGenotypePresetChoice[]"
-                :key="key"
-                :selected="selectedQuery.genotypepresets?.choice == key"
-=======
->>>>>>> c6b29027
                 :modified="
                   selectedPredefinedQuery &&
                   !matchesGenotypePreset(
@@ -234,7 +226,7 @@
               >
                 <Item
                   v-for="key in Object.keys(
-                    GENOTYPE_PRESETS,
+                    GENOTYPE_PRESET_TO_RECESSIVE_MODE,
                   ) as SeqvarsGenotypePresetChoice[]"
                   :key="key"
                   :selected="selectedQuery.genotypepresets?.choice == key"
@@ -242,6 +234,7 @@
                     selectedQuery.genotypepresets?.choice == key &&
                     selectedPredefinedQuery &&
                     !matchesGenotypePreset(
+                      pedigree,
                       selectedQuery.genotypepresets?.choice,
                       selectedQuery,
                     )
@@ -262,37 +255,8 @@
             v-for="group in GROUPS"
             :key="group.id"
             :title="group.title"
-<<<<<<< HEAD
             :hint="group.hint"
             :hints-enabled="true"
-            :summary="
-              presetsDetails[group.presetSetKey].find(
-                (p) => p.sodar_uuid === selectedQuery?.[group.queryPresetKey],
-              )?.label
-            "
-          >
-            <div
-              role="listbox"
-              :aria-label="`${group.title} presets`"
-              style="width: 100%; display: flex; flex-direction: column"
-            >
-              <Item
-                v-for="preset in presetsDetails[group.presetSetKey]"
-                :key="preset.sodar_uuid"
-                :selected="
-                  preset.sodar_uuid == selectedQuery[group.queryPresetKey]
-                "
-                :modified="
-                  !(
-                    selectedPredefinedQuery &&
-                    (group.id == 'quality'
-                      ? matchesQualityPreset(
-                          pedigree,
-                          presetsDetails,
-                          selectedQuery,
-                        )
-                      : group.matchesPreset(presetsDetails, selectedQuery))
-=======
           >
             <template #summary>
               <PresetSummaryItem
@@ -303,7 +267,6 @@
                   presetsDetails[group.presetSetKey].find(
                     (p) =>
                       p.sodar_uuid === selectedQuery?.[group.queryPresetKey],
->>>>>>> c6b29027
                   )
                 "
                 @revert="(preset) => setToPreset(group, preset)"
@@ -324,7 +287,11 @@
                   :modified="
                     preset.sodar_uuid == selectedQuery[group.queryPresetKey] &&
                     !(group.id == 'quality'
-                      ? matchesQualityPreset(presetsDetails, selectedQuery)
+                      ? matchesQualityPreset(
+                          pedigree,
+                          presetsDetails,
+                          selectedQuery,
+                        )
                       : group.matchesPreset(presetsDetails, selectedQuery))
                   "
                   @click="() => setToPreset(group, preset)"
