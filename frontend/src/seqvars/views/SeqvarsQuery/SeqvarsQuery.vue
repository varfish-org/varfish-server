--- conflicted
+++ resolved
@@ -12,13 +12,8 @@
 import QueryEditorDrawer from '@/seqvars/components/QueryEditorDrawer/QueryEditorDrawer.vue'
 import SeqvarDetails from '@/seqvars/components/SeqvarDetails/SeqvarDetails.vue'
 import { useSeqvarsPresetsStore } from '@/seqvars/stores/presets'
-<<<<<<< HEAD
-import { SeqvarsQueryPresetsSetVersionDetails } from '@varfish-org/varfish-api/lib'
-import { useCaseDetailsStore } from '@/cases/stores/caseDetails'
 import { useSeqvarsQueryStore } from '@/seqvars/stores/query'
-=======
 import { SnackbarMessage } from '@/seqvars/views/PresetSets/lib'
->>>>>>> b2491560
 
 /** This component's props. */
 // eslint-disable-next-line @typescript-eslint/no-unused-vars
@@ -49,7 +44,7 @@
 const initializeStores = async () => {
   await Promise.all([
     (async () => {
-      if (props.projectUuid && props.caseUuid) {
+      if (!!props.caseUuid) {
         await caseDetailsStore.initialize(props.projectUuid, props.caseUuid)
       }
     })(),
