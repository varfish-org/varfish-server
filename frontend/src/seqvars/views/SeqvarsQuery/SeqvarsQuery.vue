<script setup lang="ts">
import { Icon } from '@iconify/vue'
import { SeqvarsQueryPresetsSetVersionDetails } from '@varfish-org/varfish-api/lib'
import { computed, onMounted, ref, watch } from 'vue'

import TheAppBar from '@/cases/components/TheAppBar/TheAppBar.vue'
import TheNavBar from '@/cases/components/TheNavBar/TheNavBar.vue'
import { useCaseDetailsStore } from '@/cases/stores/caseDetails'
import { useProjectStore } from '@/cases/stores/project'
import QueryEditor from '@/seqvars/components/QueryEditor/QueryEditor.vue'
import HintButton from '@/seqvars/components/QueryEditor/ui/HintButton.vue'
import QueryEditorDrawer from '@/seqvars/components/QueryEditorDrawer/QueryEditorDrawer.vue'
import SeqvarDetails from '@/seqvars/components/SeqvarDetails/SeqvarDetails.vue'
<<<<<<< HEAD
import { useCaseAnalysisStore } from '@/seqvars/stores/caseAnalysis'
import { useSeqvarsPresetsStore } from '@/seqvars/stores/presets'
import { useSeqvarsQueryStore } from '@/seqvars/stores/query'
=======
import { useSeqvarsPresetsStore } from '@/seqvars/stores/presets'
>>>>>>> d87b2252
import { SnackbarMessage } from '@/seqvars/views/PresetSets/lib'

/** This component's props. */
// eslint-disable-next-line @typescript-eslint/no-unused-vars
const props = defineProps<{
  /** The project UUID. */
  projectUuid: string
  /** The case UUID. */
  caseUuid?: string
}>()

/** Whether to hide the navigation bar; component state. */
const navbarShown = ref<boolean>(true)
/** Whether to show the query editor. */
const queryEditorShown = ref<boolean>(true)
/** Whether to enable hints. */
const hintsEnabled = ref<boolean>(true)
/** Whether to hide the variant details pane; component state. */
const detailsShown = ref<boolean>(false)
// Messages to display in VSnackbarQueue; component state. */
const messages = ref<SnackbarMessage[]>([])

const caseDetailsStore = useCaseDetailsStore()
const projectStore = useProjectStore()
const seqvarsPresetsStore = useSeqvarsPresetsStore()
const seqvarsQueryStore = useSeqvarsQueryStore()
const caseAnalysisStore = useCaseAnalysisStore()

/** (Re-)initialize the stores. */
const initializeStores = async () => {
  await Promise.all([
    (async () => {
      if (!!props.caseUuid) {
        await caseDetailsStore.initialize(props.projectUuid, props.caseUuid)
        await caseAnalysisStore.initialize(props.projectUuid, props.caseUuid)
      }
    })(),
    projectStore.initialize(props.projectUuid),
    seqvarsPresetsStore.initialize(props.projectUuid),
  ])
  if (
    !!props.caseUuid &&
    !!caseAnalysisStore.currentAnalysis &&
    !!caseAnalysisStore.currentSession &&
    !!selectedPresetSetVersionDetails.value
  ) {
    await seqvarsQueryStore.initialize(
      props.projectUuid,
      props.caseUuid,
      caseAnalysisStore.currentAnalysis?.sodar_uuid,
      caseAnalysisStore.currentSession?.sodar_uuid,
      selectedPresetSetVersionDetails.value.sodar_uuid,
    )
  }
}

/** The currently selected preset set for the case. */
const selectedPresetSetVersionDetails = computed<
  SeqvarsQueryPresetsSetVersionDetails | undefined
>(() => {
  return seqvarsPresetsStore.presetSetVersions.values().next()?.value
})

/** Event handler for queueing message in VSnackbarQueue. */
const queueMessage = (message: SnackbarMessage) => {
  messages.value.push(message)
}

// Initialize case list store on mount.
onMounted(async () => {
  await initializeStores()
})
// Re-initialize case list store when the project changes.
watch(
  () => [
    props.projectUuid,
    props.caseUuid,
    caseAnalysisStore.currentAnalysis,
    caseAnalysisStore.currentSession,
    selectedPresetSetVersionDetails.value,
  ],
  async () => {
    await initializeStores()
  },
)
</script>

<template>
  <v-app id="seqvars-query">
    <TheAppBar
      v-model:show-left-panel="navbarShown"
      v-model:show-right-panel="detailsShown"
      :show-left-panel-button="true"
      :show-right-panel-button="true"
      :title="
        caseDetailsStore.caseObj?.name
          ? `VarFish - ${caseDetailsStore.caseObj?.name}`
          : undefined
      "
      :loading="!selectedPresetSetVersionDetails || seqvarsQueryStore.storeState.serverInteractions > 0"
    />

    <TheNavBar :navbar-shown="navbarShown">
      <v-list-item
        prepend-icon="mdi-arrow-left"
        :to="{
          name: 'case-detail-overview',
          params: { project: projectUuid, case: caseUuid },
        }"
      >
        <template v-if="navbarShown"> Back to Case </template>
      </v-list-item>

      <v-list-subheader v-if="navbarShown" class="text-uppercase">
        Variant Analysis (V2)
      </v-list-subheader>
      <v-divider v-else class="mt-1 mb-1"></v-divider>
      <v-list-item
        prepend-icon="mdi-filter-variant"
        :data-x-to="{
          name: 'strucvars-query',
          params: { case: caseUuid },
        }"
      >
        <template v-if="navbarShown"> Go To SV Filtration </template>
      </v-list-item>

      <v-list-subheader v-if="navbarShown" class="text-uppercase">
        Analysis Information
      </v-list-subheader>
      <v-divider v-else class="mt-1 mb-1"></v-divider>

      <v-list-item
        prepend-icon="mdi-tune"
        @click="queryEditorShown = !queryEditorShown"
      >
        <template v-if="navbarShown"> Query Editor </template>
        <template #append>
          <v-btn icon variant="plain" density="compact" readonly>
            <Icon
              :icon="`material-symbols:left-panel-${queryEditorShown ? 'close' : 'open'}-outline`"
              style="font-size: 24px"
            ></Icon>
          </v-btn>
        </template>
      </v-list-item>

      <v-list-item
        :prepend-icon="hintsEnabled ? 'mdi-lightbulb-on' : 'mdi-lightbulb-off'"
        @click="hintsEnabled = !hintsEnabled"
      >
        <template v-if="navbarShown"> Hints </template>
        <template #append>
          <HintButton
            v-if="hintsEnabled"
            text="When hints are enabled, you can
          access them through the [i] icons."
          />
        </template>
      </v-list-item>

      <div id="seqvar-queries-teleport-pad">
        <!-- This is where QueryEditor renders its queries when hidden. -->
      </div>
    </TheNavBar>

    <QueryEditorDrawer :drawer-shown="queryEditorShown">
      <v-skeleton-loader
        v-if="!selectedPresetSetVersionDetails"
        type="list-item, list-item, list-item"
      ></v-skeleton-loader>
      <template v-else>
        <QueryEditor
          :collapsed="!queryEditorShown"
          :presets-details="selectedPresetSetVersionDetails"
          :hints-enabled="hintsEnabled"
          teleport-to-when-collapsed="#seqvar-queries-teleport-pad"
          :teleported-queries-labels="navbarShown"
          @message="queueMessage"
        />
      </template>
    </QueryEditorDrawer>
    <v-main>
      <div>
        Lorem ipsum dolor sit amet, consectetur adipiscing elit. Nullam nec
        purus nec nunc tincidunt ultricies. Nullam nec purus nec nunc tincidunt
        ultricies. Nullam nec purus nec nunc tincidunt ultricies. Nullam nec
        purus nec nunc tincidunt ultricies. Nullam nec purus nec nunc tincidunt
        ultricies. Nullam nec purus nec nunc tincidunt ultricies. Nullam nec
        purus nec nunc tincidunt ultricies. Nullam nec purus nec nunc tincidunt
        ultricies. Nullam nec purus nec nunc
      </div>
    </v-main>
    <SeqvarDetails
      v-model:show-sheet="detailsShown"
      :project-uuid="projectUuid"
      :result-row-uuid="caseDetailsStore.caseObj?.sodar_uuid"
    />

    <v-snackbar-queue
      v-model="messages"
      timer="5000"
      close-on-content-click
    ></v-snackbar-queue>
  </v-app>
</template><|MERGE_RESOLUTION|>--- conflicted
+++ resolved
@@ -11,13 +11,9 @@
 import HintButton from '@/seqvars/components/QueryEditor/ui/HintButton.vue'
 import QueryEditorDrawer from '@/seqvars/components/QueryEditorDrawer/QueryEditorDrawer.vue'
 import SeqvarDetails from '@/seqvars/components/SeqvarDetails/SeqvarDetails.vue'
-<<<<<<< HEAD
 import { useCaseAnalysisStore } from '@/seqvars/stores/caseAnalysis'
 import { useSeqvarsPresetsStore } from '@/seqvars/stores/presets'
 import { useSeqvarsQueryStore } from '@/seqvars/stores/query'
-=======
-import { useSeqvarsPresetsStore } from '@/seqvars/stores/presets'
->>>>>>> d87b2252
 import { SnackbarMessage } from '@/seqvars/views/PresetSets/lib'
 
 /** This component's props. */
@@ -117,7 +113,10 @@
           ? `VarFish - ${caseDetailsStore.caseObj?.name}`
           : undefined
       "
-      :loading="!selectedPresetSetVersionDetails || seqvarsQueryStore.storeState.serverInteractions > 0"
+      :loading="
+        !selectedPresetSetVersionDetails ||
+        seqvarsQueryStore.storeState.serverInteractions > 0
+      "
     />
 
     <TheNavBar :navbar-shown="navbarShown">
