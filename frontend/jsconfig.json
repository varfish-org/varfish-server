--- conflicted
+++ resolved
@@ -5,12 +5,8 @@
     "paths": {
       "@bihealth/reev-frontend-lib/*": ["./ext/reev-frontend-lib/src/*"],
       "@tests/*": ["./tests/*"],
-<<<<<<< HEAD
-      "@/*": ["./src/*"]
-=======
-      "@bihealth/reev-frontend-lib/*": ["./ext/reev-frontend-lib/src/*"],
+      "@/*": ["./src/*"],
       "@varfish-org/varfish-api/*": ["./ext/varfish-api/src/*"]
->>>>>>> 101c15f2
     }
   }
 }