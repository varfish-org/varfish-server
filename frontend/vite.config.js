--- conflicted
+++ resolved
@@ -31,10 +31,34 @@
       },
       target: 'es2020',
     },
-    optimizeDeps: {
-      esbuildOptions: {
-        target: 'es2020',
-      },
+  },
+  plugins: [
+    Vue(),
+    Components({
+      dts: true,
+      resolvers: [IconsResolver()],
+    }),
+    Icons({
+      // autoInstall: true,
+      compiler: 'vue3',
+    }),
+    Unfonts({
+      google: {
+        families: [
+          {
+            name: 'Roboto',
+            styles: 'wght@100;300;400;500;700;900'
+          }
+        ]
+      }
+    })
+  ],
+  resolve: {
+    alias: {
+      '@tests': resolve(__dirname, './tests/'),
+      '@bihealth/reev-frontend-lib': resolve(__dirname, './ext/reev-frontend-lib/src'),
+      '@varfish-org/varfish-api': resolve(__dirname, './ext/varfish-api/src'),
+      '@': resolve(__dirname, './src/'),
     },
     plugins: [
       Vue(),
@@ -77,17 +101,6 @@
           secure: false,
         }
       }
-<<<<<<< HEAD
-=======
-    })
-  ],
-  resolve: {
-    alias: {
-      '@tests': resolve(__dirname, './tests/'),
-      '@bihealth/reev-frontend-lib': resolve(__dirname, './ext/reev-frontend-lib/src'),
-      '@varfish-org/varfish-api': resolve(__dirname, './ext/varfish-api/src'),
-      '@': resolve(__dirname, './src/'),
->>>>>>> 38febb1c
     },
     test: {
       coverage: {
